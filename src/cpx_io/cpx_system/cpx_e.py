<<<<<<< HEAD
"""TODO: Add module docstring
"""
=======
"""TODO: Add module docstring"""
>>>>>>> fa8cfee4

from cpx_io.cpx_system.cpx_base import CpxBase, CpxInitError


def module_list_from_typecode(typecode: str) -> list:
    module_id_dict = {
        "EP": CpxEEp,
        "M": CpxE16Di,
        "L": CpxE8Do,
        "NI": CpxE4AiUI,
        "NO": CpxE4AoUI,
    }

    module_list = []
    for i in range(len(typecode)):
        substring = typecode[i:]
        for key, value in module_id_dict.items():
            if substring.startswith(key):
                module_list.append(value())

    return module_list


class _ModbusCommands:
    """Modbus start adresses used to read and write registers"""

    # (RegAdress, Length)
    # input registers

    # holding registers
    process_data_outputs = (40001, 1)
    data_system_table_write = (40002, 1)

    process_data_inputs = (45392, 1)
    data_system_table_read = (45393, 1)

    module_configuration = (45367, 3)
    fault_detection = (45383, 3)
    status_register = (45391, 1)


class CpxE(CpxBase):
    """CPX-E base class"""

    def __init__(self, modules=None, **kwargs):
        super().__init__(**kwargs)
        self._control_bit_value = 1 << 15
        self._write_bit_value = 1 << 13

        self._next_output_register = None
        self._next_input_register = None
        self._modules = []

        self.modules = modules

    @property
    def modules(self):
        return self._modules

    @modules.setter
    def modules(self, modules_value):
        for m in self._modules:
            self.__delattr__(m.name)
        self._modules = []

        if modules_value == None:
            module_list = [CpxEEp()]
        elif isinstance(modules_value, list):
            module_list = modules_value
        elif isinstance(modules_value, str):
            module_list = module_list_from_typecode(modules_value)
        else:
            raise CpxInitError

        for m in module_list:
            self.add_module(m)

    def write_function_number(self, function_number: int, value: int):
        """Write parameters via function number"""
        self.write_reg_data(value, *_ModbusCommands.data_system_table_write)
        # need to write 0 first because there might be an
        # old unknown configuration in the register
        self.write_reg_data(0, *_ModbusCommands.process_data_outputs)
        self.write_reg_data(
            self._control_bit_value | self._write_bit_value | function_number,
            *_ModbusCommands.process_data_outputs,
        )

        data = 0
        its = 0
        while (data & self._control_bit_value) == 0 and its < 1000:
            data = self.read_reg_data(*_ModbusCommands.process_data_inputs)[0]
            its += 1

        if its >= 1000:
            raise ConnectionError()

        data &= ~self._control_bit_value
        data2 = self.read_reg_data(*_ModbusCommands.data_system_table_read)[0]

    def read_function_number(self, function_number: int):
        """Read parameters via function number"""
        # need to write 0 first because there might be an
        # old unknown configuration in the register
        self.write_reg_data(0, *_ModbusCommands.process_data_outputs)
        self.write_reg_data(
            self._control_bit_value | function_number,
            *_ModbusCommands.process_data_outputs,
        )

        data = 0
        its = 0
        while (data & self._control_bit_value) == 0 and its < 1000:
            data = self.read_reg_data(*_ModbusCommands.process_data_inputs)[0]
            its += 1

        if its >= 1000:
            raise ConnectionError()

        data &= ~self._control_bit_value
        data2 = self.read_reg_data(*_ModbusCommands.data_system_table_read)
        return data2

    def module_count(self) -> int:
        """returns the total count of attached modules"""
        data = self.read_reg_data(*_ModbusCommands.module_configuration)
        return sum(d.bit_count() for d in data)

    def fault_detection(self) -> list[bool]:
        """returns list of bools with Errors (True = Error)"""
        data = self.read_reg_data(*_ModbusCommands.fault_detection)
        data = data[2] << 16 + data[1] << 8 + data[0]
        return [d == "1" for d in bin(data)[2:].zfill(24)[::-1]]

    def status_register(self) -> tuple:
        """returns (Write-protected, Force active)"""
        write_protect_bit = 1 << 11
        force_active_bit = 1 << 15
        data = self.read_reg_data(*_ModbusCommands.status_register)
        return (bool(data[0] & write_protect_bit), bool(data[0] & force_active_bit))

    def read_device_identification(self) -> int:
        """returns Objects IDO 1,2,3,4,5"""
        data = self.read_function_number(43)
        return data[0]

    def read_module_count(self) -> int:
        """Reads and returns IO module count as integer"""
        return len(self._modules)

    def add_module(self, module):
        """Adds one module to the base. This is required to use the module."""
        module._initialize(self, len(self._modules))
        self._modules.append(module)
        self.__setattr__(module.name, module)
        return module


class _CpxEModule(CpxE):
    """Base class for cpx-e modules"""

<<<<<<< HEAD
    def __init__(self):
=======
    def __init__(self, name=None):
        if name:
            self.name = name
        else:
            # Use class name (lower cased) as default value
            self.name = type(self).__name__.lower()
>>>>>>> fa8cfee4
        self.base = None
        self.position = None

        self.output_register = None
        self.input_register = None

    def _initialize(self, base, position):
        self.base = base
        self.position = position


class CpxEEp(_CpxEModule):
    """Class for CPX-E-EP module"""

    def _initialize(self, *args):
        super()._initialize(*args)

        self.output_register = _ModbusCommands.process_data_outputs[0]
        self.input_register = _ModbusCommands.process_data_inputs[0]

        self.base._next_output_register = self.output_register + 2
        self.base._next_input_register = self.input_register + 3


class CpxE8Do(_CpxEModule):
    """Class for CPX-E-8DO module"""

<<<<<<< HEAD
    def __getitem__(self, key):
        return self.read_channel(key)

    def __setitem__(self, key, value):
        self.write_channel(key, value)

=======
>>>>>>> fa8cfee4
    def _initialize(self, *args):
        super()._initialize(*args)

        self.output_register = self.base._next_output_register
        self.input_register = self.base._next_input_register

        self.base._next_output_register = self.output_register + 1
        self.base._next_input_register = self.input_register + 2

    @CpxBase._require_base
    def read_channels(self) -> list[bool]:
        """read all channels as a list of bool values"""
        data = self.base.read_reg_data(self.input_register)[0]
        return [d == "1" for d in bin(data)[2:].zfill(8)[::-1]]

    @CpxBase._require_base
    def write_channels(self, data: list[bool]) -> None:
        """write all channels with a list of bool values"""
        if len(data) != 8:
            raise ValueError("Data must be list of eight elements")
        # Make binary from list of bools
        binary_string = "".join("1" if value else "0" for value in reversed(data))
        # Convert the binary string to an integer
        integer_data = int(binary_string, 2)
        self.base.write_reg_data(integer_data, self.output_register)

    @CpxBase._require_base
    def read_status(self) -> list[bool]:
        """read module status register. Further information see module datasheet"""
        data = self.base.read_reg_data(self.input_register + 1)[0]
        return [d == "1" for d in bin(data)[2:].zfill(16)[::-1]]

    @CpxBase._require_base
    def read_channel(self, channel: int) -> bool:
        """read back the value of one channel"""
        return self.read_channels()[channel]

    @CpxBase._require_base
    def write_channel(self, channel: int, value: bool) -> None:
        """set one channel to logic value"""
        data = self.base.read_reg_data(self.input_register)[0]  # read current value
        mask = 1 << channel  # Compute mask, an integer with just bit 'channel' set.
        data &= ~mask  # Clear the bit indicated by the mask
        if value:
            data |= mask  # If x was True, set the bit indicated by the mask.

        self.base.write_reg_data(data, self.output_register)

    @CpxBase._require_base
    def set_channel(self, channel: int) -> None:
        """set one channel to logic high level"""
<<<<<<< HEAD
        self.write_channel(channel, True)
=======
        data = self.base.read_reg_data(self.input_register)[0]
        self.base.write_reg_data(data | 1 << channel, self.output_register)
>>>>>>> fa8cfee4

    @CpxBase._require_base
    def clear_channel(self, channel: int) -> None:
        """set one channel to logic low level"""
<<<<<<< HEAD
        self.write_channel(channel, False)
=======
        data = self.base.read_reg_data(self.input_register)[0]
        self.base.write_reg_data(data & ~(1 << channel), self.output_register)
>>>>>>> fa8cfee4

    @CpxBase._require_base
    def toggle_channel(self, channel: int) -> None:
        """set one channel the inverted of current logic level"""
        data = (
            self.base.read_reg_data(self.input_register)[0] & 1 << channel
        ) >> channel
        if data == 1:
            self.clear_channel(channel)
        elif data == 0:
            self.set_channel(channel)
        else:
            raise ValueError

    @CpxBase._require_base
    def configure_diagnostics(self, short_circuit=None, undervoltage=None):
        """The "Diagnostics of short circuit at output" parameter defines whether the diagnostics of the outputs
        in regard to short circuit or overload should be activated or deactivated.
        The "Diagnostics of undervoltage at load supply" parameter defines if the diagnostics for the load
        supply must be activated or deactivated with regard to undervoltage.
        When the diagnostics are activated, the error will be sent to the bus module and displayed on the
        module by the error LED.
        """
        function_number = 4828 + 64 * self.position + 0
        reg = self.base.read_function_number(function_number)[0]

        # Fill in the unchanged values from the register
        if short_circuit == None:
            short_circuit = bool((reg & 0x02) >> 2)
        if undervoltage == None:
            undervoltage = bool((reg & 0x04) >> 4)

        value_to_write = (int(short_circuit) << 1) | (int(undervoltage) << 2)

        self.base.write_function_number(function_number, value_to_write)

    @CpxBase._require_base
    def configure_power_reset(self, value: bool):
        """The "Behaviour after SCO" parameter defines whether the voltage remains switched off ("False", default) or
        automatically switches on ("True") again after a short circuit or overload at the outputs.
        In the case of the "Leave power switched off" setting, the CPX-E automation system must be switched
        off and on or the corresponding output must be reset and to restore the power.
        """
        function_number = 4828 + 64 * self.position + 1
        reg = self.base.read_function_number(function_number)[0]

        # Fill in the unchanged values from the register
        if value:
            value_to_write = reg | 0x02
        else:
            value_to_write = reg & 0xFD

        self.base.write_function_number(function_number, value_to_write)


class CpxE16Di(_CpxEModule):
    """Class for CPX-E-16DI module"""

    def _initialize(self, *args):
        super()._initialize(*args)

        self.output_register = None
        self.input_register = self.base._next_input_register

        self.base._next_input_register = self.input_register + 2

    @CpxBase._require_base
    def read_channels(self) -> list[bool]:
        """read all channels as a list of bool values"""
        data = self.base.read_reg_data(self.input_register)[0]
        return [d == "1" for d in bin(data)[2:].zfill(16)[::-1]]

    @CpxBase._require_base
    def read_status(self) -> list[bool]:
        """read module status register. Further information see module datasheet"""
        data = self.base.read_reg_data(self.input_register + 1)[0]
        return [d == "1" for d in bin(data)[2:].zfill(16)[::-1]]

    @CpxBase._require_base
    def read_channel(self, channel: int) -> bool:
        """read back the value of one channel"""
        return self.read_channels()[channel]

    @CpxBase._require_base
    def configure_diagnostics(self, value: bool) -> None:
        """The "Diagnostics of sensor supply short circuit" defines whether the diagnostics of the sensor supply
        in regard to short circuit or overload should be activated ("True", default) or deactivated (False).
        When the diagnostics are activated, the error will be sent to the bus module and displayed on the
        module by the error LED.
        """
        function_number = 4828 + 64 * self.position + 0
        reg = self.base.read_function_number(function_number)[0]

        # Fill in the unchanged values from the register
        if value:
            value_to_write = reg | 0x01
        else:
            value_to_write = reg & 0xFE

        self.base.write_function_number(function_number, value_to_write)

    @CpxBase._require_base
    def configure_power_reset(self, value: bool) -> None:
        """ "Behaviour after SCO" parameter defines whether the voltage remains switched off ("False") or
        automatically switches on again ("True", default) after a short circuit or overload of the sensor supply.
        In the case of the "Leave power switched off" setting, the CPX-E automation system must be switched
        off and on to restore the power.
        """
        function_number = 4828 + 64 * self.position + 1
        reg = self.base.read_function_number(function_number)[0]

        # Fill in the unchanged values from the register
        if value:
            value_to_write = reg | 0x01
        else:
            value_to_write = reg & 0xFE

        self.base.write_function_number(function_number, value_to_write)

    @CpxBase._require_base
    def configure_debounce_time(self, value: int) -> None:
        """The "Input debounce time" parameter defines when an edge change of the sensor signal shall be
        assumed as a logical input signal.
        In this way, unwanted signal edge changes can be suppressed during switching operations (bouncing
        of the input signal).
        Accepted values are 0: 0.1 ms; 1: 3 ms (default); 2: 10 ms; 3: 20 ms;
        """
        if value < 0 or value > 3:
            raise ValueError("Value {value} must be between 0 and 3")

        function_number = 4828 + 64 * self.position + 1
        reg = self.base.read_function_number(function_number)[0]

        # Fill in the unchanged values from the register, delete bit 4+5 from it and refill it with value
        value_to_write = (reg & 0xCF) | (value << 4)

        self.base.write_function_number(function_number, value_to_write)

    @CpxBase._require_base
    def configure_signal_extension_time(self, value: int) -> None:
        """The "Signal extension time" parameter defines the minimum valid duration of the assumed signal
        status of the input signal. Edge changes within the signal extension time are ignored.
        Short input signals can also be recorded by defining a signal extension time.
        Accepted values are 0: 0.5 ms; 1: 15 ms (default); 2: 50 ms; 3: 100 ms;
        """
        if value < 0 or value > 3:
            raise ValueError("Value {value} must be between 0 and 3")

        function_number = 4828 + 64 * self.position + 1
        reg = self.base.read_function_number(function_number)[0]

        # Fill in the unchanged values from the register, delete bit 6+7 from it and refill it with value
        value_to_write = (reg & 0x3F) | (value << 6)

        self.base.write_function_number(function_number, value_to_write)


class CpxE4AiUI(_CpxEModule):
    """Class for CPX-E-4AI-UI module"""

    def _initialize(self, *args):
        super()._initialize(*args)

        self.output_register = None
        self.input_register = self.base._next_input_register

        # self.base._next_output_register = self.base._next_output_register + 0
        self.base._next_input_register = self.input_register + 5

    @CpxBase._require_base
    def read_channels(self) -> list[int]:
<<<<<<< HEAD
        """read all channels as a list of (signed) integers"""
        # TODO: add signal conversion according to signalrange of the channel
=======
        '''read all channels as a list of (signed) integers
        '''
>>>>>>> fa8cfee4
        raw_data = self.base.read_reg_data(self.input_register, length=4)
        data = [CpxBase._decode_int([x]) for x in raw_data]
        return data

    @CpxBase._require_base
    def read_status(self) -> list[bool]:
        """read module status register. Further information see module datasheet"""
        data = self.base.read_reg_data(self.input_register + 4)[0]
        return [d == "1" for d in bin(data)[2:].zfill(16)[::-1]]

    @CpxBase._require_base
    def read_channel(self, channel: int) -> bool:
        """read back the value of one channel"""
        return self.read_channels()[channel]

    @CpxBase._require_base
    def configure_channel_range(self, channel: int, signalrange: str) -> None:
        """set the signal range and type of one channel"""
        bitmask = {
            "None": 0b0000,
            "0-10V": 0b0001,
            "-10-+10V": 0b0010,
            "-5-+5V": 0b0011,
            "1-5V": 0b0100,
            "0-20mA": 0b0101,
            "4-20mA": 0b0110,
            "-20-+20mA": 0b0111,
            "0-10VoU": 0b1000,
            "0-20mAoU": 0b1001,
            "4-20mAoU": 0b1010,
        }
        if signalrange not in bitmask:
            raise ValueError(
                f"'{signalrange}' is not an option. Choose from {bitmask.keys()}"
            )

        function_number = 4828 + 64 * self.position

        reg_01 = self.base.read_function_number(function_number + 13)[0]
        reg_23 = self.base.read_function_number(function_number + 14)[0]

        if channel == 0:
            function_number += 13
            value_to_write = reg_01 | bitmask[signalrange]
        elif channel == 1:
            function_number += 13
            value_to_write = reg_01 | bitmask[signalrange] << 4
        elif channel == 2:
            function_number += 14
            value_to_write = reg_23 | bitmask[signalrange]
        elif channel == 3:
            function_number += 14
            value_to_write = reg_23 | bitmask[signalrange] << 4
        else:
            raise ValueError(f"'{channel}' is not in range 0...3")

        self.base.write_function_number(function_number, value_to_write)

    @CpxBase._require_base
    def configure_channel_smoothing(self, channel: int, smoothing_power: int) -> None:
        """set the signal smoothing of one channel"""
        if smoothing_power > 15:
            raise ValueError(f"'{smoothing_power}' is not an option")

        bitmask = smoothing_power

        function_number = 4828 + 64 * self.position

        reg_01 = self.base.read_function_number(function_number + 15)[0]
        reg_23 = self.base.read_function_number(function_number + 16)[0]

        if channel == 0:
            function_number += 15
            value_to_write = reg_01 | bitmask
        elif channel == 1:
            function_number += 15
            value_to_write = reg_01 | bitmask << 4
        elif channel == 2:
            function_number += 16
            value_to_write = reg_23 | bitmask
        elif channel == 3:
            function_number += 16
            value_to_write = reg_23 | bitmask << 4
        else:
            raise ValueError(f"'{channel}' is not in range 0...3")

        self.base.write_function_number(function_number, value_to_write)

    @CpxBase._require_base
    def configure_diagnostics(self, short_circuit=None, param_error=None):
        """The "Diagnostics of sensor supply short circuit" defines whether the diagnostics of the sensor supply
        in regard to short circuit or overload should be activated ("True", default) or deactivated ("False").
        The parameter "Diagnostics of parameterisation error" defines if the diagnostics for the subsequently
        listed parameters must be activated ("True", default) or deactivated ("False) with regard to unapproved settings:
         * Hysteresis < 0
         * Signal range (sensor type)
         * Lower limit > upper limit
        When the diagnostics are activated, the error will be sent to the bus module and displayed on the
        module by the error LED.
        """
        function_number = 4828 + 64 * self.position + 0
        reg = self.base.read_function_number(function_number)[0]

        # Fill in the unchanged values from the register
        if short_circuit == None:
            short_circuit = bool((reg & 0x01) >> 0)
        if param_error == None:
            param_error = bool((reg & 0x80) >> 7)

        value_to_write = (int(short_circuit) << 0) | (int(param_error) << 7)

        self.base.write_function_number(function_number, value_to_write)

    @CpxBase._require_base
    def configure_power_reset(self, value: bool) -> None:
        """The "Behaviour after SCO" parameter defines whether the voltage remains switched off ("False") or automatically
        switches on ("True, default") again after a short circuit or overload of the sensor supply.
        In the case of the "Leave power switched off" setting, the CPX-E automation system must be switched
        off and on to restore the power
        """
        function_number = 4828 + 64 * self.position + 1
        reg = self.base.read_function_number(function_number)[0]

        # Fill in the unchanged values from the register
        if value:
            value_to_write = reg | 0x01
        else:
            value_to_write = reg & 0xFE

        self.base.write_function_number(function_number, value_to_write)

    @CpxBase._require_base
    def configure_data_format(self, value: bool) -> None:
        """The parameter "Data format" defines the “Sign + 15 bit” or “linear scaling”.
        * False (default): Sign + 15 bit
        * True: Linear scaled
        """
        function_number = 4828 + 64 * self.position + 6
        reg = self.base.read_function_number(function_number)[0]

        # Fill in the unchanged values from the register
        if value:
            value_to_write = reg | 0x01
        else:
            value_to_write = reg & 0xFE

        self.base.write_function_number(function_number, value_to_write)

    @CpxBase._require_base
    def configure_sensor_supply(self, value: bool) -> None:
        """The parameter "Sensor supply" defines if the sensor supply must be switched off ("False")
        or switched on ("True", default).
        The sensor supply can also be switched off and switched on during operation.
        """
        function_number = 4828 + 64 * self.position + 6
        reg = self.base.read_function_number(function_number)[0]

        # Fill in the unchanged values from the register
        if value:
            value_to_write = reg | 0x20
        else:
            value_to_write = reg & 0xDF

        self.base.write_function_number(function_number, value_to_write)

    @CpxBase._require_base
    def configure_diagnostics_overload(self, value: bool) -> None:
        """The parameter "Diagnostics of overload at analogue inputs" defines if the diagnostics for the current
        inputs must be activated ("True", default) or deactivated ("False") with regard to overload.
        When the diagnostics are activated, the error at an input current of >30 mA will be sent to the bus
        module and displayed with the error LED on the module.
        """
        function_number = 4828 + 64 * self.position + 6
        reg = self.base.read_function_number(function_number)[0]

        # Fill in the unchanged values from the register
        if value:
            value_to_write = reg | 0x40
        else:
            value_to_write = reg & 0xBF

        self.base.write_function_number(function_number, value_to_write)

    @CpxBase._require_base
    def configure_behaviour_overload(self, value: bool) -> None:
        """The parameter "Behaviour after overload at analogue inputs" defines if the power remains switched
        off ("False") after an overload at the inputs or if it should be switched on again ("True", default) automatically.
        In the case of the "Leave power switched off" setting, the automation system CPX-E must be switched
        off and on to restore the power.
        """
        function_number = 4828 + 64 * self.position + 6
        reg = self.base.read_function_number(function_number)[0]

        # Fill in the unchanged values from the register
        if value:
            value_to_write = reg | 0x80
        else:
            value_to_write = reg & 0x7F

        self.base.write_function_number(function_number, value_to_write)

    @CpxBase._require_base
    def configure_hysteresis_limit_monitoring(
        self, lower: int | None = None, upper: int | None = None
    ) -> None:
        """The parameter "Hysteresis of limit monitoring" defines the hysteresis value of the limit monitoring for
        all channels.
        The set hysteresis value must not be larger than the difference between the upper and lower limit values.
        The defined value is not checked for validity and incorrect parameterisations will be applied.
        """
        if lower:
            if lower < 0 or lower > 32767:
                raise ValueError("Values for low {low} must be between 0 and 32767")
        if upper:
            if upper < 0 or upper > 32767:
                raise ValueError("Values for high {high} must be between 0 and 32767")

        function_number_lower = 4828 + 64 * self.position + 7
        function_number_upper = 4828 + 64 * self.position + 8

        if lower == None and isinstance(upper, int):
            self.base.write_function_number(function_number_upper, upper)
        elif upper == None and isinstance(lower, int):
            self.base.write_function_number(function_number_lower, lower)
        elif isinstance(upper, int) and isinstance(lower, int):
            self.base.write_function_number(function_number_upper, upper)
            self.base.write_function_number(function_number_lower, lower)
        else:
            raise ValueError("Value must be given for upper, lower or both")

    # TODO: add more functions CPX-E-_AI-U-I_description_2020-01a_8126669g1.pdf chapter 3.3 ff.


class CpxE4AoUI(_CpxEModule):
    """Class for CPX-E-4AO-UI module"""

    def _initialize(self, *args):
        super()._initialize(*args)

        self.output_register = self.base._next_output_register
        self.input_register = self.base._next_input_register

        self.base._next_output_register = self.output_register + 4
        self.base._next_input_register = self.input_register + 5

    @CpxBase._require_base
    def read_channels(self) -> list[int]:
<<<<<<< HEAD
        """read all channels as a list of integer values"""
        # TODO: add signal conversion according to signalrange of the channel
=======
        '''read all channels as a list of integer values
        '''
>>>>>>> fa8cfee4
        raw_data = self.base.read_reg_data(self.input_register, length=4)
        data = [CpxBase._decode_int([x]) for x in raw_data]
        return data

    @CpxBase._require_base
    def read_status(self) -> list[bool]:
        """read module status register. Further information see module datasheet"""
        data = self.base.read_reg_data(self.input_register + 4)[0]
        return [d == "1" for d in bin(data)[2:].zfill(16)[::-1]]

    @CpxBase._require_base
    def read_channel(self, channel: int) -> bool:
        """read back the value of one channel"""
        return self.read_channels()[channel]

    @CpxBase._require_base
    def write_channels(self, data: list[int]) -> None:
<<<<<<< HEAD
        """write data to module channels in ascending order"""
        # TODO: scaling to given signalrange
=======
        '''write data to module channels in ascending order
        '''
>>>>>>> fa8cfee4
        reg_data = [self.base._decode_int([x]) for x in data]
        self.base.write_reg_data(reg_data, self.output_register, length=4)

    @CpxBase._require_base
    def write_channel(self, channel: int, data: int) -> None:
<<<<<<< HEAD
        """write data to module channel number"""
        # TODO: scaling to given signalrange
=======
        '''write data to module channel number
        '''
>>>>>>> fa8cfee4
        reg_data = self.base._decode_int([data])
        self.base.write_reg_data(reg_data, self.output_register + channel)

    @CpxBase._require_base
    def configure_channel_range(self, channel: int, signalrange: str):
        """set the signal range and type of one channel"""
        bitmask = {
            "0-10V": 0b0001,
            "-10-+10V": 0b0010,
            "-5-+5V": 0b0011,
            "1-5V": 0b0100,
            "0-20mA": 0b0101,
            "4-20mA": 0b0110,
            "-20-+20mA": 0b0111,
        }
        if signalrange not in bitmask:
            raise ValueError(
                f"'{signalrange}' is not an option. Choose from {bitmask.keys()}"
            )

        function_number = 4828 + 64 * self.position

        reg_01 = self.base.read_function_number(function_number + 11)[0]
        reg_23 = self.base.read_function_number(function_number + 12)[0]

        if channel == 0:
            function_number += 11
            value_to_write = reg_01 | bitmask[signalrange]
        elif channel == 1:
            function_number += 11
            value_to_write = reg_01 | bitmask[signalrange] << 4
        elif channel == 2:
            function_number += 12
            value_to_write = reg_23 | bitmask[signalrange]
        elif channel == 3:
            function_number += 12
            value_to_write = reg_23 | bitmask[signalrange] << 4
        else:
            raise ValueError(f"'{channel}' is not in range 0...3")

        self.base.write_function_number(function_number, value_to_write)

    @CpxBase._require_base
    def configure_diagnostics(
        self, short_circuit=None, undervoltage=None, param_error=None
    ):
        """The parameter "Diagnostics of short circuit in actuator supply" defines if the diagnostics for the
        actuator supply with regard to short circuit or overload must be activated ("True", default) or deactivated ("False").
        When the diagnostics are activated, the error will be sent to the bus module and displayed on the module by the
        error LED.
        """
        function_number = 4828 + 64 * self.position + 0
        reg = self.base.read_function_number(function_number)[0]

        # Fill in the unchanged values from the register
        if short_circuit == None:
            short_circuit = bool((reg & 0x01) >> 1)
        if undervoltage == None:
            undervoltage = bool((reg & 0x04) >> 2)
        if param_error == None:
            param_error = bool((reg & 0x80) >> 7)

        value_to_write = (
            (int(short_circuit) << 1)
            | (int(undervoltage) << 2)
            | (int(param_error) << 7)
        )

        self.base.write_function_number(function_number, value_to_write)

    @CpxBase._require_base
    def configure_power_reset(self, value: bool) -> None:
        """he parameter “Behaviour after SCS actuator supply” defines if the power remains switched off ("False) after a
        short circuit or overload of the actuator supply or if it should be switched on again automatically ("True", default).
        In the case of the "Leave power switched off" setting, the automation system CPX-E must be switched
        off and on to restore the power.
        """
        function_number = 4828 + 64 * self.position + 1
        reg = self.base.read_function_number(function_number)[0]

        # Fill in the unchanged values from the register
        if value:
            value_to_write = reg | 0x02
        else:
            value_to_write = reg & 0xFD

        self.base.write_function_number(function_number, value_to_write)

    @CpxBase._require_base
    def configure_behaviour_overload(self, value: bool) -> None:
        """The parameter “Behaviour after SCS analogue output” defines if the power remains switched off ("False") after
        a short circuit or overload at the outputs or if it should be switched on again automatically ("True", default). In the case
        of the "Leave power switched off" setting, the automation system CPX-E must be switched off and on
        to restore the power.
        """
        function_number = 4828 + 64 * self.position + 1
        reg = self.base.read_function_number(function_number)[0]

        # Fill in the unchanged values from the register
        if value:
            value_to_write = reg | 0x08
        else:
            value_to_write = reg & 0xF7

        self.base.write_function_number(function_number, value_to_write)

    @CpxBase._require_base
    def configure_data_format(self, value: bool) -> None:
        """The parameter “Data format” defines the data format "Sign + 15 bit” or “linear scaled".
        * False (default): Sign + 15 bit
        * True: Linear scaled
        """
        function_number = 4828 + 64 * self.position + 6
        reg = self.base.read_function_number(function_number)[0]

        # Fill in the unchanged values from the register
        if value:
            value_to_write = reg | 0x01
        else:
            value_to_write = reg & 0xFE

        self.base.write_function_number(function_number, value_to_write)

    @CpxBase._require_base
    def configure_actuator_supply(self, value: bool) -> None:
        """The parameter “Actuator supply” defines if the diagnostics for the actuator supply
        must be activated ("True", default) or deactivated ("False").

        """
        function_number = 4828 + 64 * self.position + 6
        reg = self.base.read_function_number(function_number)[0]

        # Fill in the unchanged values from the register
        if value:
            value_to_write = reg | 0x20
        else:
            value_to_write = reg & 0xDF

        self.base.write_function_number(function_number, value_to_write)

    # TODO: add more functions CPX-E-_AO-U-I_description_2020-01a_8126651g1.pdf chapter 3.3 ff.


class CpxE4Iol(_CpxEModule):
    # TODO: Add IO-Link module
    def __init__(self):
        raise NotImplementedError("The module CPX-E-4IOL has not yet been implemented")


class CpxE1Cl(_CpxEModule):
    # TODO: Add 1Cl module
    def __init__(self):
        raise NotImplementedError("The module CPX-E-1Cl has not yet been implemented")<|MERGE_RESOLUTION|>--- conflicted
+++ resolved
@@ -1,14 +1,10 @@
-<<<<<<< HEAD
-"""TODO: Add module docstring
-"""
-=======
-"""TODO: Add module docstring"""
->>>>>>> fa8cfee4
+"""CpxE module implementations."""
 
 from cpx_io.cpx_system.cpx_base import CpxBase, CpxInitError
 
 
 def module_list_from_typecode(typecode: str) -> list:
+    """Creates a module list from a provided typecode."""
     module_id_dict = {
         "EP": CpxEEp,
         "M": CpxE16Di,
@@ -61,15 +57,20 @@
 
     @property
     def modules(self):
+        """Property getter for modules"""
         return self._modules
 
     @modules.setter
     def modules(self, modules_value):
-        for m in self._modules:
-            self.__delattr__(m.name)
+        """
+        Property setter for modules.
+        Enables overwriting of modules list.
+        """
+        for mod in self._modules:
+            delattr(self, mod.name)
         self._modules = []
 
-        if modules_value == None:
+        if modules_value is None:
             module_list = [CpxEEp()]
         elif isinstance(modules_value, list):
             module_list = modules_value
@@ -78,8 +79,8 @@
         else:
             raise CpxInitError
 
-        for m in module_list:
-            self.add_module(m)
+        for mod in module_list:
+            self.add_module(mod)
 
     def write_function_number(self, function_number: int, value: int):
         """Write parameters via function number"""
@@ -104,6 +105,8 @@
         data &= ~self._control_bit_value
         data2 = self.read_reg_data(*_ModbusCommands.data_system_table_read)[0]
 
+        # TODO(maws): Something should be written here?
+
     def read_function_number(self, function_number: int):
         """Read parameters via function number"""
         # need to write 0 first because there might be an
@@ -158,23 +161,19 @@
         """Adds one module to the base. This is required to use the module."""
         module._initialize(self, len(self._modules))
         self._modules.append(module)
-        self.__setattr__(module.name, module)
+        setattr(self, module.name, module)
         return module
 
 
 class _CpxEModule(CpxE):
     """Base class for cpx-e modules"""
 
-<<<<<<< HEAD
-    def __init__(self):
-=======
     def __init__(self, name=None):
         if name:
             self.name = name
         else:
             # Use class name (lower cased) as default value
             self.name = type(self).__name__.lower()
->>>>>>> fa8cfee4
         self.base = None
         self.position = None
 
@@ -202,15 +201,12 @@
 class CpxE8Do(_CpxEModule):
     """Class for CPX-E-8DO module"""
 
-<<<<<<< HEAD
     def __getitem__(self, key):
         return self.read_channel(key)
 
     def __setitem__(self, key, value):
         self.write_channel(key, value)
 
-=======
->>>>>>> fa8cfee4
     def _initialize(self, *args):
         super()._initialize(*args)
 
@@ -262,22 +258,12 @@
     @CpxBase._require_base
     def set_channel(self, channel: int) -> None:
         """set one channel to logic high level"""
-<<<<<<< HEAD
         self.write_channel(channel, True)
-=======
-        data = self.base.read_reg_data(self.input_register)[0]
-        self.base.write_reg_data(data | 1 << channel, self.output_register)
->>>>>>> fa8cfee4
 
     @CpxBase._require_base
     def clear_channel(self, channel: int) -> None:
         """set one channel to logic low level"""
-<<<<<<< HEAD
         self.write_channel(channel, False)
-=======
-        data = self.base.read_reg_data(self.input_register)[0]
-        self.base.write_reg_data(data & ~(1 << channel), self.output_register)
->>>>>>> fa8cfee4
 
     @CpxBase._require_base
     def toggle_channel(self, channel: int) -> None:
@@ -294,12 +280,15 @@
 
     @CpxBase._require_base
     def configure_diagnostics(self, short_circuit=None, undervoltage=None):
-        """The "Diagnostics of short circuit at output" parameter defines whether the diagnostics of the outputs
-        in regard to short circuit or overload should be activated or deactivated.
-        The "Diagnostics of undervoltage at load supply" parameter defines if the diagnostics for the load
-        supply must be activated or deactivated with regard to undervoltage.
-        When the diagnostics are activated, the error will be sent to the bus module and displayed on the
-        module by the error LED.
+        """
+        The "Diagnostics of short circuit at output" parameter defines whether
+        the diagnostics of the outputs in regard to short circuit or
+        overload should be activated or deactivated.
+        The "Diagnostics of undervoltage at load supply" parameter defines
+        if the diagnostics for the load supply must be activated or
+        deactivated with regard to undervoltage.
+        When the diagnostics are activated,
+        the error will be sent to the bus module and displayed on the module by the error LED.
         """
         function_number = 4828 + 64 * self.position + 0
         reg = self.base.read_function_number(function_number)[0]
@@ -316,10 +305,13 @@
 
     @CpxBase._require_base
     def configure_power_reset(self, value: bool):
-        """The "Behaviour after SCO" parameter defines whether the voltage remains switched off ("False", default) or
+        """
+        The "Behaviour after SCO" parameter defines whether
+        the voltage remains switched off ("False", default) or
         automatically switches on ("True") again after a short circuit or overload at the outputs.
-        In the case of the "Leave power switched off" setting, the CPX-E automation system must be switched
-        off and on or the corresponding output must be reset and to restore the power.
+        In the case of the "Leave power switched off" setting,
+        the CPX-E automation system must be switched off and on or
+        the corresponding output must be reset and to restore the power.
         """
         function_number = 4828 + 64 * self.position + 1
         reg = self.base.read_function_number(function_number)[0]
@@ -363,10 +355,12 @@
 
     @CpxBase._require_base
     def configure_diagnostics(self, value: bool) -> None:
-        """The "Diagnostics of sensor supply short circuit" defines whether the diagnostics of the sensor supply
-        in regard to short circuit or overload should be activated ("True", default) or deactivated (False).
-        When the diagnostics are activated, the error will be sent to the bus module and displayed on the
-        module by the error LED.
+        """
+        The "Diagnostics of sensor supply short circuit" defines whether
+        the diagnostics of the sensor supply in regard to short circuit or
+        overload should be activated ("True", default) or deactivated (False).
+        When the diagnostics are activated,
+        the error will be sent to the bus module and displayed on the module by the error LED.
         """
         function_number = 4828 + 64 * self.position + 0
         reg = self.base.read_function_number(function_number)[0]
@@ -381,10 +375,13 @@
 
     @CpxBase._require_base
     def configure_power_reset(self, value: bool) -> None:
-        """ "Behaviour after SCO" parameter defines whether the voltage remains switched off ("False") or
-        automatically switches on again ("True", default) after a short circuit or overload of the sensor supply.
-        In the case of the "Leave power switched off" setting, the CPX-E automation system must be switched
-        off and on to restore the power.
+        """
+        "Behaviour after SCO" parameter defines whether
+        the voltage remains switched off ("False") or
+        automatically switches on again ("True", default)
+        after a short circuit or overload of the sensor supply.
+        In the case of the "Leave power switched off" setting,
+        the CPX-E automation system must be switched off and on to restore the power.
         """
         function_number = 4828 + 64 * self.position + 1
         reg = self.base.read_function_number(function_number)[0]
@@ -399,10 +396,11 @@
 
     @CpxBase._require_base
     def configure_debounce_time(self, value: int) -> None:
-        """The "Input debounce time" parameter defines when an edge change of the sensor signal shall be
-        assumed as a logical input signal.
-        In this way, unwanted signal edge changes can be suppressed during switching operations (bouncing
-        of the input signal).
+        """
+        The "Input debounce time" parameter defines when
+        an edge change of the sensor signal shall be assumed as a logical input signal.
+        In this way, unwanted signal edge changes can be suppressed during switching operations
+        (bouncing of the input signal).
         Accepted values are 0: 0.1 ms; 1: 3 ms (default); 2: 10 ms; 3: 20 ms;
         """
         if value < 0 or value > 3:
@@ -411,15 +409,18 @@
         function_number = 4828 + 64 * self.position + 1
         reg = self.base.read_function_number(function_number)[0]
 
-        # Fill in the unchanged values from the register, delete bit 4+5 from it and refill it with value
+        # Fill in the unchanged values from the register, delete bit 4+5 from it
+        # and refill it with value
         value_to_write = (reg & 0xCF) | (value << 4)
 
         self.base.write_function_number(function_number, value_to_write)
 
     @CpxBase._require_base
     def configure_signal_extension_time(self, value: int) -> None:
-        """The "Signal extension time" parameter defines the minimum valid duration of the assumed signal
-        status of the input signal. Edge changes within the signal extension time are ignored.
+        """
+        The "Signal extension time" parameter defines
+        the minimum valid duration of the assumed signal status of the input signal.
+        Edge changes within the signal extension time are ignored.
         Short input signals can also be recorded by defining a signal extension time.
         Accepted values are 0: 0.5 ms; 1: 15 ms (default); 2: 50 ms; 3: 100 ms;
         """
@@ -429,7 +430,8 @@
         function_number = 4828 + 64 * self.position + 1
         reg = self.base.read_function_number(function_number)[0]
 
-        # Fill in the unchanged values from the register, delete bit 6+7 from it and refill it with value
+        # Fill in the unchanged values from the register, delete bit 6+7 from it
+        # and refill it with value
         value_to_write = (reg & 0x3F) | (value << 6)
 
         self.base.write_function_number(function_number, value_to_write)
@@ -449,13 +451,7 @@
 
     @CpxBase._require_base
     def read_channels(self) -> list[int]:
-<<<<<<< HEAD
         """read all channels as a list of (signed) integers"""
-        # TODO: add signal conversion according to signalrange of the channel
-=======
-        '''read all channels as a list of (signed) integers
-        '''
->>>>>>> fa8cfee4
         raw_data = self.base.read_reg_data(self.input_register, length=4)
         data = [CpxBase._decode_int([x]) for x in raw_data]
         return data
@@ -546,15 +542,19 @@
 
     @CpxBase._require_base
     def configure_diagnostics(self, short_circuit=None, param_error=None):
-        """The "Diagnostics of sensor supply short circuit" defines whether the diagnostics of the sensor supply
-        in regard to short circuit or overload should be activated ("True", default) or deactivated ("False").
-        The parameter "Diagnostics of parameterisation error" defines if the diagnostics for the subsequently
-        listed parameters must be activated ("True", default) or deactivated ("False) with regard to unapproved settings:
+        """
+        The "Diagnostics of sensor supply short circuit" defines whether
+        the diagnostics of the sensor supply in regard to short circuit or
+        overload should be activated ("True", default) or deactivated ("False").
+        The parameter "Diagnostics of parameterisation error" defines
+        if the diagnostics for the
+        subsequently listed parameters must be activated ("True", default) or deactivated ("False)
+        with regard to unapproved settings:
          * Hysteresis < 0
          * Signal range (sensor type)
          * Lower limit > upper limit
-        When the diagnostics are activated, the error will be sent to the bus module and displayed on the
-        module by the error LED.
+        When the diagnostics are activated,
+        the error will be sent to the bus module and displayed on the module by the error LED.
         """
         function_number = 4828 + 64 * self.position + 0
         reg = self.base.read_function_number(function_number)[0]
@@ -571,10 +571,13 @@
 
     @CpxBase._require_base
     def configure_power_reset(self, value: bool) -> None:
-        """The "Behaviour after SCO" parameter defines whether the voltage remains switched off ("False") or automatically
-        switches on ("True, default") again after a short circuit or overload of the sensor supply.
-        In the case of the "Leave power switched off" setting, the CPX-E automation system must be switched
-        off and on to restore the power
+        """
+        The "Behaviour after SCO" parameter defines whether
+        the voltage remains switched off ("False") or
+        automatically switches on ("True, default") again
+        after a short circuit or overload of the sensor supply.
+        In the case of the "Leave power switched off" setting,
+        the CPX-E automation system must be switched off and on to restore the power.
         """
         function_number = 4828 + 64 * self.position + 1
         reg = self.base.read_function_number(function_number)[0]
@@ -589,7 +592,8 @@
 
     @CpxBase._require_base
     def configure_data_format(self, value: bool) -> None:
-        """The parameter "Data format" defines the “Sign + 15 bit” or “linear scaling”.
+        """
+        The parameter "Data format" defines the “Sign + 15 bit” or “linear scaling”.
         * False (default): Sign + 15 bit
         * True: Linear scaled
         """
@@ -606,7 +610,8 @@
 
     @CpxBase._require_base
     def configure_sensor_supply(self, value: bool) -> None:
-        """The parameter "Sensor supply" defines if the sensor supply must be switched off ("False")
+        """
+        The parameter "Sensor supply" defines if the sensor supply must be switched off ("False")
         or switched on ("True", default).
         The sensor supply can also be switched off and switched on during operation.
         """
@@ -623,10 +628,13 @@
 
     @CpxBase._require_base
     def configure_diagnostics_overload(self, value: bool) -> None:
-        """The parameter "Diagnostics of overload at analogue inputs" defines if the diagnostics for the current
-        inputs must be activated ("True", default) or deactivated ("False") with regard to overload.
-        When the diagnostics are activated, the error at an input current of >30 mA will be sent to the bus
-        module and displayed with the error LED on the module.
+        """
+        The parameter "Diagnostics of overload at analogue inputs" defines
+        if the diagnostics for the current inputs
+        must be activated ("True", default) or deactivated ("False") with regard to overload.
+        When the diagnostics are activated,
+        the error at an input current of >30 mA will be sent to the bus module and
+        displayed with the error LED on the module.
         """
         function_number = 4828 + 64 * self.position + 6
         reg = self.base.read_function_number(function_number)[0]
@@ -641,10 +649,12 @@
 
     @CpxBase._require_base
     def configure_behaviour_overload(self, value: bool) -> None:
-        """The parameter "Behaviour after overload at analogue inputs" defines if the power remains switched
-        off ("False") after an overload at the inputs or if it should be switched on again ("True", default) automatically.
-        In the case of the "Leave power switched off" setting, the automation system CPX-E must be switched
-        off and on to restore the power.
+        """
+        The parameter "Behaviour after overload at analogue inputs" defines if
+        the power remains switched off ("False") after an overload at the inputs or
+        if it should be switched on again ("True", default) automatically.
+        In the case of the "Leave power switched off" setting,
+        the automation system CPX-E must be switched off and on to restore the power.
         """
         function_number = 4828 + 64 * self.position + 6
         reg = self.base.read_function_number(function_number)[0]
@@ -661,10 +671,13 @@
     def configure_hysteresis_limit_monitoring(
         self, lower: int | None = None, upper: int | None = None
     ) -> None:
-        """The parameter "Hysteresis of limit monitoring" defines the hysteresis value of the limit monitoring for
-        all channels.
-        The set hysteresis value must not be larger than the difference between the upper and lower limit values.
-        The defined value is not checked for validity and incorrect parameterisations will be applied.
+        """
+        The parameter "Hysteresis of limit monitoring" defines
+        the hysteresis value of the limit monitoring for all channels.
+        The set hysteresis value must not be larger
+        than the difference between the upper and lower limit values.
+        The defined value is not checked for validity and
+        incorrect parameterisations will be applied.
         """
         if lower:
             if lower < 0 or lower > 32767:
@@ -703,13 +716,8 @@
 
     @CpxBase._require_base
     def read_channels(self) -> list[int]:
-<<<<<<< HEAD
         """read all channels as a list of integer values"""
-        # TODO: add signal conversion according to signalrange of the channel
-=======
-        '''read all channels as a list of integer values
-        '''
->>>>>>> fa8cfee4
+
         raw_data = self.base.read_reg_data(self.input_register, length=4)
         data = [CpxBase._decode_int([x]) for x in raw_data]
         return data
@@ -727,25 +735,14 @@
 
     @CpxBase._require_base
     def write_channels(self, data: list[int]) -> None:
-<<<<<<< HEAD
         """write data to module channels in ascending order"""
-        # TODO: scaling to given signalrange
-=======
-        '''write data to module channels in ascending order
-        '''
->>>>>>> fa8cfee4
         reg_data = [self.base._decode_int([x]) for x in data]
         self.base.write_reg_data(reg_data, self.output_register, length=4)
 
     @CpxBase._require_base
     def write_channel(self, channel: int, data: int) -> None:
-<<<<<<< HEAD
         """write data to module channel number"""
-        # TODO: scaling to given signalrange
-=======
-        '''write data to module channel number
-        '''
->>>>>>> fa8cfee4
+
         reg_data = self.base._decode_int([data])
         self.base.write_reg_data(reg_data, self.output_register + channel)
 
@@ -792,10 +789,12 @@
     def configure_diagnostics(
         self, short_circuit=None, undervoltage=None, param_error=None
     ):
-        """The parameter "Diagnostics of short circuit in actuator supply" defines if the diagnostics for the
-        actuator supply with regard to short circuit or overload must be activated ("True", default) or deactivated ("False").
-        When the diagnostics are activated, the error will be sent to the bus module and displayed on the module by the
-        error LED.
+        """
+        The parameter "Diagnostics of short circuit in actuator supply" defines if
+        the diagnostics for the actuator supply with regard to short circuit or
+        overload must be activated ("True", default) or deactivated ("False").
+        When the diagnostics are activated,
+        the error will be sent to the bus module and displayed on the module by the error LED.
         """
         function_number = 4828 + 64 * self.position + 0
         reg = self.base.read_function_number(function_number)[0]
@@ -818,10 +817,13 @@
 
     @CpxBase._require_base
     def configure_power_reset(self, value: bool) -> None:
-        """he parameter “Behaviour after SCS actuator supply” defines if the power remains switched off ("False) after a
-        short circuit or overload of the actuator supply or if it should be switched on again automatically ("True", default).
-        In the case of the "Leave power switched off" setting, the automation system CPX-E must be switched
-        off and on to restore the power.
+        """
+        The parameter “Behaviour after SCS actuator supply” defines if
+        the power remains switched off ("False) after a short circuit or
+        overload of the actuator supply or
+        if it should be switched on again automatically ("True", default).
+        In the case of the "Leave power switched off" setting,
+        the automation system CPX-E must be switched off and on to restore the power.
         """
         function_number = 4828 + 64 * self.position + 1
         reg = self.base.read_function_number(function_number)[0]
@@ -836,10 +838,13 @@
 
     @CpxBase._require_base
     def configure_behaviour_overload(self, value: bool) -> None:
-        """The parameter “Behaviour after SCS analogue output” defines if the power remains switched off ("False") after
-        a short circuit or overload at the outputs or if it should be switched on again automatically ("True", default). In the case
-        of the "Leave power switched off" setting, the automation system CPX-E must be switched off and on
-        to restore the power.
+        """
+        The parameter “Behaviour after SCS analogue output” defines if
+        the power remains switched off ("False") after a short circuit or
+        overload at the outputs or
+        if it should be switched on again automatically ("True", default).
+        In the case of the "Leave power switched off" setting,
+        the automation system CPX-E must be switched off and on to restore the power.
         """
         function_number = 4828 + 64 * self.position + 1
         reg = self.base.read_function_number(function_number)[0]
