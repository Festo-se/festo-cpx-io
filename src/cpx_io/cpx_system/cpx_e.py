--- conflicted
+++ resolved
@@ -412,13 +412,8 @@
 
     @CpxBase._require_base
     def read_channels(self) -> list[int]:
-<<<<<<< HEAD
         '''read all channels as a list of (signed) integers
         '''
-=======
-        """read all channels as a list of (signed) integers"""
-        # TODO: add signal conversion according to signalrange of the channel
->>>>>>> 6e0edfa5
         raw_data = self.base.read_reg_data(self.input_register, length=4)
         data = [CpxBase._decode_int([x]) for x in raw_data]
         return data
@@ -666,13 +661,8 @@
 
     @CpxBase._require_base
     def read_channels(self) -> list[int]:
-<<<<<<< HEAD
         '''read all channels as a list of integer values
         '''
-=======
-        """read all channels as a list of integer values"""
-        # TODO: add signal conversion according to signalrange of the channel
->>>>>>> 6e0edfa5
         raw_data = self.base.read_reg_data(self.input_register, length=4)
         data = [CpxBase._decode_int([x]) for x in raw_data]
         return data
@@ -690,25 +680,15 @@
 
     @CpxBase._require_base
     def write_channels(self, data: list[int]) -> None:
-<<<<<<< HEAD
         '''write data to module channels in ascending order
         '''
-=======
-        """write data to module channels in ascending order"""
-        # TODO: scaling to given signalrange
->>>>>>> 6e0edfa5
         reg_data = [self.base._decode_int([x]) for x in data]
         self.base.write_reg_data(reg_data, self.output_register, length=4)
 
     @CpxBase._require_base
     def write_channel(self, channel: int, data: int) -> None:
-<<<<<<< HEAD
         '''write data to module channel number
         '''
-=======
-        """write data to module channel number"""
-        # TODO: scaling to given signalrange
->>>>>>> 6e0edfa5
         reg_data = self.base._decode_int([data])
         self.base.write_reg_data(reg_data, self.output_register + channel)
 
