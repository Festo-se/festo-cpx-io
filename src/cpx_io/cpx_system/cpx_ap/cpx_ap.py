"""CPX-AP module implementations"""

from dataclasses import dataclass
from cpx_io.cpx_system.cpx_base import CpxBase, CpxRequestError
from cpx_io.utils.helpers import div_ceil

from cpx_io.cpx_system.cpx_ap import cpx_ap_registers
from cpx_io.cpx_system.cpx_ap.cpx_ap_module_definitions import CPX_AP_MODULE_ID_LIST
from cpx_io.utils.logging import Logging


class CpxAp(CpxBase):
    """CPX-AP base class"""

    @dataclass
    class ModuleInformation:
        """Information of AP Module"""

        # pylint: disable=too-many-instance-attributes
        module_code: int = None
        module_class: int = None
        communication_profiles: int = None
        input_size: int = None
        input_channels: int = None
        output_size: int = None
        output_channels: int = None
        hw_version: int = None
        fw_version: str = None
        serial_number: str = None
        product_key: str = None
        order_text: str = None

    def __init__(self, timeout: float = 0.1, **kwargs):
        """Constructor of the CpxAp class.

        :param timeout: Modbus timeout (in s) that should be configured on the slave
        :type timeout: float
        """
        super().__init__(**kwargs)

        self.next_output_register = None
        self.next_input_register = None
        self._modules = []
        self._module_names = []

        self.set_timeout(int(timeout * 1000))

        module_count = self.read_module_count()
        for i in range(module_count):
            self.add_module(self.read_module_information(i))

    @property
    def modules(self):
        """getter function for private modules property"""
        return self._modules

    def set_timeout(self, timeout_ms: int) -> None:
        """Sets the modbus timeout to the provided value

        :param timeout_ms: Modbus timeout in ms (milli-seconds)
        :type timeout_ms: int
        """
        Logging.logger.info(f"Setting modbus timeout to {timeout_ms} ms")
        registers = self.encode_int(timeout_ms, data_type="uint32")
        self.write_reg_data(registers, *cpx_ap_registers.TIMEOUT)
        # Check if it actually succeeded
        indata = self.decode_int(
            self.read_reg_data(*cpx_ap_registers.TIMEOUT)[::-1], data_type="uint32"
        )
        if indata != timeout_ms:
            Logging.logger.error("Setting of modbus timeout was not successful")

    def add_module(self, info: ModuleInformation) -> None:
        """Adds one module to the base. This is required to use the module.
        The module must be identified by the module code in info.

        :param info: ModuleInformation object containing the read-out info from the module
        :type info: ModuleInformation
        """
        module = next(
            (
                module_class()
                for module_class in CPX_AP_MODULE_ID_LIST
                if info.module_code in module_class.module_codes
            ),
            None,
        )

        if module is None:
            raise NotImplementedError(
                "This module is not yet implemented or not available"
            )

        module.update_information(info)
        module.configure(self, len(self._modules))
        self._modules.append(module)
<<<<<<< HEAD
        self.update_module_names()
        Logging.logger.debug("Added module %s (%s)", module.name, type(module).__name__)
=======
        setattr(self, module.name, module)
        Logging.logger.debug(f"Added module {module.name} ({type(module).__name__})")
>>>>>>> 59502ab5
        return module

    def update_module_names(self):
        """Updates the module name list and attributes accordingly"""
        for name in self._module_names:
            delattr(self, name)

        self._module_names = [module.name for module in self._modules]
        for name, module in zip(self._module_names, self._modules):
            setattr(self, name, module)

    def read_module_count(self) -> int:
        """Reads and returns IO module count as integer

        :return: Number of the total amount of connected modules
        :rtype: int
        """
        ret = self.read_reg_data(*cpx_ap_registers.MODULE_COUNT)[0]
        Logging.logger.debug(f"Total module count: {ret}")
        return ret

    def _module_offset(self, modbus_command: tuple, module: int) -> int:
        register, length = modbus_command
        return ((register + 37 * module), length)

    def read_module_information(self, position: int) -> ModuleInformation:
        """Reads and returns detailed information for a specific IO module

        :param position: Module position index starting with 0
        :type position: int
        :return: ModuleInformation object containing all the module information from the module
        :rtype: ModuleInformation
        """

        info = self.ModuleInformation(
            module_code=CpxBase.decode_int(
                self.read_reg_data(
                    *self._module_offset(cpx_ap_registers.MODULE_CODE, position)
                ),
                data_type="int32",
            ),
            module_class=CpxBase.decode_int(
                self.read_reg_data(
                    *self._module_offset(cpx_ap_registers.MODULE_CLASS, position)
                ),
                data_type="uint8",
            ),
            communication_profiles=CpxBase.decode_int(
                self.read_reg_data(
                    *self._module_offset(
                        cpx_ap_registers.COMMUNICATION_PROFILE, position
                    )
                ),
                data_type="uint16",
            ),
            input_size=CpxBase.decode_int(
                self.read_reg_data(
                    *self._module_offset(cpx_ap_registers.INPUT_SIZE, position)
                ),
                data_type="uint16",
            ),
            input_channels=CpxBase.decode_int(
                self.read_reg_data(
                    *self._module_offset(cpx_ap_registers.INPUT_CHANNELS, position)
                ),
                data_type="uint16",
            ),
            output_size=CpxBase.decode_int(
                self.read_reg_data(
                    *self._module_offset(cpx_ap_registers.OUTPUT_SIZE, position)
                ),
                data_type="uint16",
            ),
            output_channels=CpxBase.decode_int(
                self.read_reg_data(
                    *self._module_offset(cpx_ap_registers.OUTPUT_CHANNELS, position)
                ),
                data_type="uint16",
            ),
            hw_version=CpxBase.decode_int(
                self.read_reg_data(
                    *self._module_offset(cpx_ap_registers.HW_VERSION, position)
                ),
                data_type="uint8",
            ),
            fw_version=".".join(
                str(x)
                for x in self.read_reg_data(
                    *self._module_offset(cpx_ap_registers.FW_VERSION, position)
                )
            ),
            serial_number=CpxBase.decode_hex(
                self.read_reg_data(
                    *self._module_offset(cpx_ap_registers.SERIAL_NUMBER, position)
                )
            ),
            product_key=CpxBase.decode_string(
                self.read_reg_data(
                    *self._module_offset(cpx_ap_registers.PRODUCT_KEY, position)
                )
            ),
            order_text=CpxBase.decode_string(
                self.read_reg_data(
                    *self._module_offset(cpx_ap_registers.ORDER_TEXT, position)
                )
            ),
        )
        Logging.logger.debug(f"Reading ModuleInformation: {info}")
        return info

    def write_parameter(
        self, position: int, param_id: int, instance: int, data: list | int | bool
    ) -> None:
        """Write parameters via module position, param_id, instance (=channel) and data to write
        Data must be a list of (signed) 16 bit values or one 16 bit (signed) value or bool
        Raises "CpxRequestError" if request denied

        :param position: Module position index starting with 0
        :type position: int
        :param param_id: Parameter ID (see datasheet)
        :type param_id: int
        :param instance: Parameter Instance (typically used to define the channel, see datasheet)
        :type instance: int
        :param data: list of 16 bit signed integers, one signed 16 bit integer or bool to write
        :type data: list | int | bool
        """
        if isinstance(data, list):
            registers = [CpxBase.encode_int(d)[0] for d in data]

        elif isinstance(data, int):
            registers = [CpxBase.encode_int(data)[0]]
            data = [data]  # needed for validation check

        elif isinstance(data, bool):
            registers = [CpxBase.encode_int(data, data_type="bool")[0]]
            data = [int(data)]  # needed for validation check

        else:
            raise ValueError("Data must be of type list, int or bool")

        param_reg = cpx_ap_registers.PARAMETERS.register_address

        # Strangely this sending has to be repeated several times,
        # actually it is tried up to 10 times.
        # This seems to work but it's not good
        for i in range(10):
            self.write_reg_data(position + 1, param_reg)
            self.write_reg_data(param_id, param_reg + 1)
            self.write_reg_data(instance, param_reg + 2)
            self.write_reg_data(len(registers), param_reg + 3)

            self.write_reg_data(registers, param_reg + 10, len(registers))

            self.write_reg_data(2, param_reg + 3)  # 1=read, 2=write

            exe_code = 0
            while exe_code < 16:
                exe_code = self.read_reg_data(param_reg + 3)[0]
                # 1=read, 2=write, 3=busy, 4=error(request failed), 16=completed(request successful)
                if exe_code == 4:
                    raise CpxRequestError

            # Validation check according to datasheet
            data_length = div_ceil(self.read_reg_data(param_reg + 4)[0], 2)
            ret = self.read_reg_data(param_reg + 10, data_length)
            ret = [CpxBase.decode_int([x], data_type="int16") for x in ret]

            if all(r == d for r, d in zip(ret, data)):
                break

        if i >= 9:
            raise CpxRequestError(
                "Parameter might not have been written correctly after 10 tries"
            )
        Logging.logger.debug(f"Wrote data {data} to module position: {position}")

    def read_parameter(self, position: int, param_id: int, instance: int) -> list[int]:
        """Read parameters via module position, param_id, instance (=channel)
        Raises "CpxRequestError" if request denied

        :param position: Module position index starting with 0
        :type position: int
        :param param_id: Parameter ID (see datasheet)
        :type param_id: int
        :param instance: Parameter Instance (typically used to define the channel, see datasheet)
        :type instance: int
        :return: Parameter data as list of int
        :rtype: list[int]
        """

        param_reg = cpx_ap_registers.PARAMETERS.register_address

        self.write_reg_data(
            position + 1, param_reg
        )  # module index starts with 1 on first module ("position" starts with 0)
        self.write_reg_data(param_id, param_reg + 1)
        self.write_reg_data(instance, param_reg + 2)

        self.write_reg_data(1, param_reg + 3)  # 1=read, 2=write

        exe_code = 0
        while exe_code < 16:
            exe_code = self.read_reg_data(param_reg + 3)[
                0
            ]  # 1=read, 2=write, 3=busy, 4=error(request failed), 16=completed(request successful)
            if exe_code == 4:
                raise CpxRequestError

        # data_length from register 10004 is bytewise. 2 bytes = 1 register.
        data_length = div_ceil(self.read_reg_data(param_reg + 4)[0], 2)

        data = self.read_reg_data(param_reg + 10, data_length)

        Logging.logger.debug(f"Read data {data} from module position: {position}")
        return data<|MERGE_RESOLUTION|>--- conflicted
+++ resolved
@@ -94,13 +94,8 @@
         module.update_information(info)
         module.configure(self, len(self._modules))
         self._modules.append(module)
-<<<<<<< HEAD
         self.update_module_names()
-        Logging.logger.debug("Added module %s (%s)", module.name, type(module).__name__)
-=======
-        setattr(self, module.name, module)
         Logging.logger.debug(f"Added module {module.name} ({type(module).__name__})")
->>>>>>> 59502ab5
         return module
 
     def update_module_names(self):
