--- conflicted
+++ resolved
@@ -38,7 +38,6 @@
     def __repr__(self):
         return f"{self.name} (idx: {self.position}, type: {type(self).__name__})"
 
-<<<<<<< HEAD
     @property
     def name(self):
         """
@@ -63,9 +62,6 @@
         if self.base:
             self.base.update_module_names()
 
-    def configure(self, base, position):
-        """Set up module when added to cpx system"""
-=======
     def configure(self, base: CpxBase, position: int) -> None:
         """Setup a module with the according base and position in the system
 
@@ -74,7 +70,6 @@
         :param position: Module position in CPX-AP system starting with 0 for Busmodule
         :type position: int
         """
->>>>>>> 59502ab5
         # pylint: disable=duplicate-code
         # intended: cpx-ap and cpx-e have similar functions
         self.base = base
