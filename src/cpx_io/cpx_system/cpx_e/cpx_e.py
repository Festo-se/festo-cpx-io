"""CPX-E module implementations"""

from cpx_io.utils.logging import Logging
from cpx_io.utils.helpers import module_list_from_typecode
from cpx_io.cpx_system.cpx_base import CpxBase, CpxInitError
from cpx_io.cpx_system.cpx_e import cpx_e_registers
from cpx_io.cpx_system.cpx_e.cpx_e_module_definitions import CPX_E_MODULE_ID_DICT
from cpx_io.cpx_system.cpx_e.eep import CpxEEp
from cpx_io.utils.boollist import int_to_boollist


class CpxE(CpxBase):
    """CPX-E base class"""

    def __init__(self, modules=None, **kwargs):
        """Constructor of the CpxE class.

        :param modules: List of module instances e.g. [CpxEEp(), CpxE8Do(), CpxE16Di()]
        :type modules: list
        """
        super().__init__(**kwargs)
        self._control_bit_value = 1 << 15
        self._write_bit_value = 1 << 13

        self.next_output_register = None
        self.next_input_register = None
        self._modules = []
        self._module_names = []

        self.modules = modules

        Logging.logger.info(f"Created {self}")

    def __repr__(self):
        return f"{type(self).__name__}: [{', '.join(str(x) for x in self.modules)}]"

    @property
    def modules(self):
        """getter function for private modules property"""
        return self._modules

    @modules.setter
    def modules(self, modules_value):
        """property setter for modules.
        Enables overwriting of modules list.
        """
        self._modules = []

        if modules_value is None:
            module_list = [CpxEEp()]
        elif isinstance(modules_value, list):
            module_list = modules_value
        elif isinstance(modules_value, str):
            Logging.logger.info("Use typecode %s for module setup", modules_value)
            module_list = module_list_from_typecode(modules_value, CPX_E_MODULE_ID_DICT)
        else:
            raise CpxInitError

        for mod in module_list:
            self.add_module(mod)

    def write_function_number(self, function_number: int, value: int) -> None:
        """Write parameters via function number

        :param function_number: Function number (see datasheet)
        :type function_number: int
        :param value: Value to write to function number
        :type value: int
        """
        self.write_reg_data(value, *cpx_e_registers.DATA_SYSTEM_TABLE_WRITE)
        # need to write 0 first because there might be an
        # old unknown configuration in the register
        self.write_reg_data(0, *cpx_e_registers.PROCESS_DATA_OUTPUTS)
        self.write_reg_data(
            self._control_bit_value | self._write_bit_value | function_number,
            *cpx_e_registers.PROCESS_DATA_OUTPUTS,
        )

        data = 0
        its = 0
        while (data & self._control_bit_value) == 0 and its < 1000:
            data = self.read_reg_data(*cpx_e_registers.PROCESS_DATA_INPUTS)[0]
            its += 1

        if its >= 1000:
            raise ConnectionError()

        Logging.logger.debug(
            f"Wrote value {value} to function number {function_number}"
        )

    def read_function_number(self, function_number: int) -> int:
        """Read parameters via function number

        :param function_number: Function number (see datasheet)
        :type function_number: int
        :return: Value read from function number
        :rtype: int
        """
        # need to write 0 first because there might be an
        # old unknown configuration in the register
        self.write_reg_data(0, *cpx_e_registers.PROCESS_DATA_OUTPUTS)
        self.write_reg_data(
            self._control_bit_value | function_number,
            *cpx_e_registers.PROCESS_DATA_OUTPUTS,
        )

        data = 0
        its = 0
        while (data & self._control_bit_value) == 0 and its < 1000:
            data = self.read_reg_data(*cpx_e_registers.PROCESS_DATA_INPUTS)[0]
            its += 1

        if its >= 1000:
            raise ConnectionError()

        data &= ~self._control_bit_value
        value = self.read_reg_data(*cpx_e_registers.DATA_SYSTEM_TABLE_READ)

        Logging.logger.debug(
            f"Read value {value[0]} from function number {function_number}"
        )
        return value[0]

    def module_count(self) -> int:
        """reads the module configuratio register from the system

        :returns: total module count
        :rtype: int
        """
        data = self.read_reg_data(*cpx_e_registers.MODULE_CONFIGURATION)
        Logging.logger.debug(f"Read {data} from MODULE_CONFIGURATION register")
        return sum(d.bit_count() for d in data)

    def fault_detection(self) -> list[bool]:
        """reads the fault detection register from the system

        :returns: list of bools with Errors (True = Error)
        :rtype: list[bool]"""
        ret = self.read_reg_data(*cpx_e_registers.FAULT_DETECTION)
        data = ret[2] << 16 | ret[1] << 8 | ret[0]
        Logging.logger.debug(f"Read {data} from FAULT_DETECTION register")
        return int_to_boollist(data, 3)

    def status_register(self) -> tuple:
        """reads the status register.

        :returns: tuple (Write-protected, Force active)
        :rtype: tuple
        """
        write_protect_bit = 1 << 11
        force_active_bit = 1 << 15
        data = self.read_reg_data(*cpx_e_registers.STATUS_REGISTER)
        Logging.logger.debug(f"Read {data} from STATUS_REGISTER register")
        return (bool(data[0] & write_protect_bit), bool(data[0] & force_active_bit))

    def read_device_identification(self) -> int:
        """reads device identification

        :returns: Objects IDO 1,2,3,4,5
        :rtype: int
        """
        data = self.read_function_number(43)
        return data

    def read_module_count(self) -> int:
        """Reads and returns IO module count as integer

        :return: Number of the total amount of connected modules
        :rtype: int
        """
        ret = len(self._modules)
        Logging.logger.debug(f"Total module count: {ret}")
        return ret

    def add_module(self, module):
        """Adds one module to the base. This is required to use the module.

        :param module: the module that should be added to the system
        """
        module.configure(self, len(self._modules))
        self._modules.append(module)
        if [type(mod) for mod in self._modules].count(CpxEEp) > 1:
            Logging.logger.warning(
                "Module CpxEEp is assigned multiple times. This is most likey incorrect."
            )
<<<<<<< HEAD
        self.update_module_names()
        Logging.logger.debug("Added module %s (%s)", module.name, type(module).__name__)
        return module

    def update_module_names(self):
        """Updates the module name list and attributes accordingly"""
        for name in self._module_names:
            delattr(self, name)

        self._module_names = [module.name for module in self._modules]
        for name, module in zip(self._module_names, self._modules):
            setattr(self, name, module)
=======
        setattr(self, module.name, module)
        Logging.logger.debug(f"Added module {module.name} ({type(module).__name__})")
        return module
>>>>>>> 59502ab5
<|MERGE_RESOLUTION|>--- conflicted
+++ resolved
@@ -184,9 +184,8 @@
             Logging.logger.warning(
                 "Module CpxEEp is assigned multiple times. This is most likey incorrect."
             )
-<<<<<<< HEAD
         self.update_module_names()
-        Logging.logger.debug("Added module %s (%s)", module.name, type(module).__name__)
+        Logging.logger.debug(f"Added module {module.name} ({type(module).__name__})")
         return module
 
     def update_module_names(self):
@@ -196,9 +195,4 @@
 
         self._module_names = [module.name for module in self._modules]
         for name, module in zip(self._module_names, self._modules):
-            setattr(self, name, module)
-=======
-        setattr(self, module.name, module)
-        Logging.logger.debug(f"Added module {module.name} ({type(module).__name__})")
-        return module
->>>>>>> 59502ab5
+            setattr(self, name, module)