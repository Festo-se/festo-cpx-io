"""Tests for cpx-ap system"""

import time
import pytest
import struct

from cpx_io.cpx_system.cpx_ap.cpx_ap import CpxAp
from cpx_io.cpx_system.cpx_ap.cpx_ap_module import CpxApModule
from cpx_io.cpx_system.parameter_mapping import ParameterNameMap
from cpx_io.cpx_system.cpx_ap.apep import CpxApEp
from cpx_io.cpx_system.cpx_ap.ap8di import CpxAp8Di
from cpx_io.cpx_system.cpx_ap.ap4aiui import CpxAp4AiUI
from cpx_io.cpx_system.cpx_ap.ap4di import CpxAp4Di
from cpx_io.cpx_system.cpx_ap.ap4di4do import CpxAp4Di4Do
from cpx_io.cpx_system.cpx_ap.ap4iol import CpxAp4Iol
from cpx_io.cpx_system.cpx_ap.vabx_ap import VabxAP
from cpx_io.cpx_system.cpx_ap.cpx_ap_enums import (
    LoadSupply,
    FailState,
    ChannelRange,
    TempUnit,
    PortMode,
)


@pytest.fixture(scope="function")
def test_cpxap():
    """test fixture"""
    with CpxAp(ip_address="172.16.1.41") as cpxap:
        yield cpxap


def test_init(test_cpxap):
    "test init"
    assert test_cpxap


def test_module_count(test_cpxap):
    "test module_count"
    assert test_cpxap.read_module_count() == 7


def test_timeout(test_cpxap):
    "test timeout"
    reg = test_cpxap.read_reg_data(14000, 2)[::-1]
    data = struct.unpack(">I", reg)[0]
    assert data == 100


def test_set_timeout():
    "test timeout"
    with CpxAp(ip_address="172.16.1.41", timeout=0.5) as cpxap:
        reg = cpxap.read_reg_data(14000, 2)[::-1]
        data = struct.unpack(">I", reg)[0]
        assert data == 500


def test_read_module_information(test_cpxap):
    modules = []
    time.sleep(0.05)
    cnt = test_cpxap.read_module_count()
    for i in range(cnt):
        modules.append(test_cpxap.read_module_information(i))
    assert modules[0].module_code in CpxApEp.module_codes


def test_module_naming(test_cpxap):
    assert isinstance(test_cpxap.cpxap8di, CpxAp8Di)
    test_cpxap.cpxap8di.name = "test"
    assert test_cpxap.test.read_channel(0) is False


def test_modules(test_cpxap):
    assert isinstance(test_cpxap.modules[0], CpxApEp)
    assert isinstance(test_cpxap.modules[1], CpxAp8Di)
    assert isinstance(test_cpxap.modules[2], CpxAp4Di4Do)
    assert isinstance(test_cpxap.modules[3], CpxAp4AiUI)
    assert isinstance(test_cpxap.modules[4], CpxAp4Iol)
    assert isinstance(test_cpxap.modules[5], VabxAP)
    assert isinstance(test_cpxap.modules[6], CpxAp4Di)

    assert all(isinstance(item, CpxApModule) for item in test_cpxap.modules)

    for m in test_cpxap.modules:
        assert m.information.input_size >= 0

    assert test_cpxap.modules[0].information.module_code in CpxApEp.module_codes
    assert test_cpxap.modules[0].position == 0

    assert test_cpxap.modules[1].information.module_code in CpxAp8Di.module_codes
    assert test_cpxap.modules[1].position == 1

    assert test_cpxap.modules[2].information.module_code in CpxAp4Di4Do.module_codes
    assert test_cpxap.modules[2].position == 2

    assert test_cpxap.modules[3].information.module_code in CpxAp4AiUI.module_codes
    assert test_cpxap.modules[3].position == 3

    assert test_cpxap.modules[4].information.module_code in CpxAp4Iol.module_codes
    assert test_cpxap.modules[4].position == 4

    assert test_cpxap.modules[5].information.module_code in VabxAP.module_codes
    assert test_cpxap.modules[5].position == 5

    assert test_cpxap.modules[6].information.module_code in CpxAp4Di.module_codes
    assert test_cpxap.modules[6].position == 6

    assert test_cpxap.modules[0].output_register is None  # EP
    assert test_cpxap.modules[1].output_register == 0  # 8DI
    assert test_cpxap.modules[2].output_register == 0  # 4DI4DO, adds 1
    assert test_cpxap.modules[3].output_register == 1  # 4AIUI
    assert test_cpxap.modules[4].output_register == 1  # 4IOL, adds 16
    assert test_cpxap.modules[5].output_register == 17  # VABX adds 2
    assert test_cpxap.modules[6].output_register == 19  # 4Di

    assert test_cpxap.modules[0].input_register is None  # EP
    assert test_cpxap.modules[1].input_register == 5000  # 8DI, adds 1
    assert test_cpxap.modules[2].input_register == 5001  # 4DI4DO, adds 1
    assert test_cpxap.modules[3].input_register == 5002  # 4AIUI, adds 4
    assert test_cpxap.modules[4].input_register == 5006  # 4IOL, adds 18
    assert test_cpxap.modules[5].input_register == 5024  # VABX
    assert test_cpxap.modules[6].input_register == 5024  # 4Di


def test_8Di(test_cpxap):
    assert test_cpxap.modules[1].read_channels() == [False] * 8


def test_8Di_configure(test_cpxap):
    test_cpxap.modules[1].configure_debounce_time(1)


def test_vabx_read_channels(test_cpxap):
    "test vabx"
    POSITION = 5
    assert isinstance(test_cpxap.modules[POSITION], VabxAP)
    channels = test_cpxap.modules[POSITION].read_channels()
    assert channels == [False] * 32


def test_vabx_read_channel(test_cpxap):
    "test vabx"
    POSITION = 5
    assert isinstance(test_cpxap.modules[POSITION], VabxAP)
    channels = test_cpxap.modules[POSITION].read_channel(0)
    assert channels is False


def test_vabx_write(test_cpxap):
    "test vabx"
    POSITION = 5
    assert isinstance(test_cpxap.modules[POSITION], VabxAP)
    test_cpxap.modules[POSITION].write_channel(0, True)
    time.sleep(0.05)
    assert test_cpxap.modules[POSITION].read_channel(0) is True
    time.sleep(0.05)
    test_cpxap.modules[POSITION].write_channel(0, False)
    time.sleep(0.05)
    assert test_cpxap.modules[POSITION].read_channel(0) is False


def test_4Di(test_cpxap):
    POSITION = 6
    assert isinstance(test_cpxap.modules[POSITION], CpxAp4Di)
    assert test_cpxap.modules[POSITION].read_channels() == [False] * 4


def test_4Di4Do(test_cpxap):
    assert test_cpxap.modules[2].read_channels() == [False] * 8

    data = [True, False, True, False]
    test_cpxap.modules[2].write_channels(data)
    time.sleep(0.05)
    assert test_cpxap.modules[2].read_channels()[:4] == [False] * 4
    assert test_cpxap.modules[2].read_channels()[4:] == data

    data = [False, True, False, True]
    test_cpxap.modules[2].write_channels(data)
    time.sleep(0.05)
    assert test_cpxap.modules[2].read_channels()[:4] == [False] * 4
    assert test_cpxap.modules[2].read_channels()[4:] == data

    test_cpxap.modules[2].write_channels([False, False, False, False])

    test_cpxap.modules[2].set_channel(0)
    time.sleep(0.05)
    assert test_cpxap.modules[2].read_channel(0, output_numbering=True) is True
    assert test_cpxap.modules[2].read_channel(4) is True

    test_cpxap.modules[2].clear_channel(0)
    time.sleep(0.05)
    assert test_cpxap.modules[2].read_channel(0, output_numbering=True) is False
    assert test_cpxap.modules[2].read_channel(4) is False

    test_cpxap.modules[2].toggle_channel(0)
    time.sleep(0.05)
    assert test_cpxap.modules[2].read_channel(0, output_numbering=True) is True
    assert test_cpxap.modules[2].read_channel(4) is True

    test_cpxap.modules[2].clear_channel(0)


def test_4AiUI_None(test_cpxap):
    a4aiui = test_cpxap.modules[3]
    assert len(a4aiui.read_channels()) == 4


def test_4AiUI_5V_CH1(test_cpxap):
    a4aiui = test_cpxap.modules[3]
    a4aiui.configure_channel_range(1, ChannelRange.U_10V)
    time.sleep(0.05)
    a4aiui.configure_linear_scaling(1, False)
    time.sleep(0.05)

    assert 15900 < test_cpxap.modules[3].read_channel(1) < 16100


def test_4AiUI_5V_CH1_with_scaling(test_cpxap):
    a4aiui = test_cpxap.modules[3]
    a4aiui.configure_channel_range(1, ChannelRange.U_10V)
    time.sleep(0.05)
    a4aiui.configure_channel_limits(1, upper=10000)
    time.sleep(0.05)
    a4aiui.configure_channel_limits(1, lower=0)
    time.sleep(0.05)

    assert 4900 < test_cpxap.modules[3].read_channel(1) < 5100

    a4aiui.configure_channel_limits(0, upper=32767, lower=-32768)
    a4aiui.configure_channel_limits(1, upper=32767, lower=-32768)
    a4aiui.configure_channel_limits(2, upper=32767, lower=-32768)
    a4aiui.configure_channel_limits(3, upper=32767, lower=-32768)
    time.sleep(0.05)
    a4aiui.configure_linear_scaling(1, False)


def test_ep_param_read(test_cpxap):
    ep = test_cpxap.modules[0]
    param = ep.read_parameters()

    # assert param.dhcp_enable is False
    assert param.active_ip_address == "172.16.1.41"
    assert param.active_subnet_mask == "255.255.255.0"
    assert param.active_gateway_address == "172.16.1.41"
    assert param.mac_address == "00:0e:f0:7d:3b:15"
    assert param.setup_monitoring_load_supply == 1


def test_ep_configure(test_cpxap):
    ep = test_cpxap.modules[0]
    param = ep.read_parameters()

    ep.configure_monitoring_load_supply(0)
    time.sleep(0.05)
    assert ep.base.read_parameter(0, ParameterNameMap()["LoadSupplyDiagSetup"]) == 0

    ep.configure_monitoring_load_supply(2)
    time.sleep(0.05)
    assert ep.base.read_parameter(0, ParameterNameMap()["LoadSupplyDiagSetup"]) == 2

    ep.configure_monitoring_load_supply(1)
    time.sleep(0.05)
    assert ep.base.read_parameter(0, ParameterNameMap()["LoadSupplyDiagSetup"]) == 1


def test_4AiUI_configures_channel_unit(test_cpxap):
    a4aiui = test_cpxap.modules[3]
    assert isinstance(a4aiui, CpxAp4AiUI)

    a4aiui.configure_channel_temp_unit(0, TempUnit.CELSIUS)
    time.sleep(0.05)
    assert a4aiui.base.read_parameter(3, ParameterNameMap()["TemperatureUnit"], 0) == 0

    a4aiui.configure_channel_temp_unit(1, TempUnit.FARENHEIT)
    time.sleep(0.05)
    assert a4aiui.base.read_parameter(3, ParameterNameMap()["TemperatureUnit"], 1) == 1

    a4aiui.configure_channel_temp_unit(2, TempUnit.KELVIN)
    time.sleep(0.05)
    assert a4aiui.base.read_parameter(3, ParameterNameMap()["TemperatureUnit"], 2) == 2

    a4aiui.configure_channel_temp_unit(3, TempUnit.FARENHEIT)
    time.sleep(0.05)
    assert a4aiui.base.read_parameter(3, ParameterNameMap()["TemperatureUnit"], 3) == 1

    # reset
    a4aiui.configure_channel_temp_unit(0, TempUnit.CELSIUS)
    a4aiui.configure_channel_temp_unit(1, TempUnit.CELSIUS)
    a4aiui.configure_channel_temp_unit(2, TempUnit.CELSIUS)
    a4aiui.configure_channel_temp_unit(3, TempUnit.CELSIUS)


def test_4AiUI_configures_channel_range(test_cpxap):
    a4aiui = test_cpxap.modules[3]
    assert isinstance(a4aiui, CpxAp4AiUI)

    a4aiui.configure_channel_range(0, ChannelRange.B_10V)
    time.sleep(0.05)
    assert a4aiui.base.read_parameter(3, ParameterNameMap()["ChannelInputMode"], 0) == 1

    a4aiui.configure_channel_range(1, ChannelRange.U_10V)
    time.sleep(0.05)
    assert a4aiui.base.read_parameter(3, ParameterNameMap()["ChannelInputMode"], 1) == 3

    a4aiui.configure_channel_range(2, ChannelRange.B_5V)
    time.sleep(0.05)
    assert a4aiui.base.read_parameter(3, ParameterNameMap()["ChannelInputMode"], 2) == 2

    a4aiui.configure_channel_range(3, ChannelRange.U_1_5V)
    time.sleep(0.05)
    assert a4aiui.base.read_parameter(3, ParameterNameMap()["ChannelInputMode"], 3) == 4

    # reset
    a4aiui.configure_channel_range(0, ChannelRange.NONE)
    a4aiui.configure_channel_range(1, ChannelRange.NONE)
    a4aiui.configure_channel_range(2, ChannelRange.NONE)
    a4aiui.configure_channel_range(3, ChannelRange.NONE)


def test_4AiUI_configures_hysteresis_monitoring(test_cpxap):
    a4aiui = test_cpxap.modules[3]
    assert isinstance(a4aiui, CpxAp4AiUI)
    time.sleep(0.05)

    a4aiui.configure_hysteresis_limit_monitoring(0, 101)
    time.sleep(0.05)
    assert (
        a4aiui.base.read_parameter(3, ParameterNameMap()["DiagnosisHysteresis"], 0)
        == 101
    )

    a4aiui.configure_hysteresis_limit_monitoring(1, 0)
    time.sleep(0.05)
    assert (
        a4aiui.base.read_parameter(3, ParameterNameMap()["DiagnosisHysteresis"], 1) == 0
    )

    a4aiui.configure_hysteresis_limit_monitoring(2, 65535)
    time.sleep(0.05)
    assert (
        a4aiui.base.read_parameter(3, ParameterNameMap()["DiagnosisHysteresis"], 2)
        == 65535
    )

    a4aiui.configure_hysteresis_limit_monitoring(3, 99)
    time.sleep(0.05)
    assert (
<<<<<<< HEAD
        a4aiui.base.read_parameter(3, ParameterNameMap()["DiagnosisHysteresis"], 4)
        == 99
=======
        a4aiui.base.read_parameter(3, cpx_ap_parameters.DIAGNOSIS_HYSTERESIS, 3) == 99
>>>>>>> 48894971
    )

    # reset
    a4aiui.configure_hysteresis_limit_monitoring(0, 100)
    a4aiui.configure_hysteresis_limit_monitoring(1, 100)
    a4aiui.configure_hysteresis_limit_monitoring(2, 100)
    a4aiui.configure_hysteresis_limit_monitoring(3, 100)


def test_4AiUI_configures_channel_smoothing(test_cpxap):
    a4aiui = test_cpxap.modules[3]
    assert isinstance(a4aiui, CpxAp4AiUI)

    a4aiui.configure_channel_smoothing(0, 1)
    time.sleep(0.05)
    assert a4aiui.base.read_parameter(3, ParameterNameMap()["SmoothFactor"], 0) == 1

    a4aiui.configure_channel_smoothing(1, 2)
    time.sleep(0.05)
    assert a4aiui.base.read_parameter(3, ParameterNameMap()["SmoothFactor"], 1) == 2

    a4aiui.configure_channel_smoothing(2, 3)
    time.sleep(0.05)
    assert a4aiui.base.read_parameter(3, ParameterNameMap()["SmoothFactor"], 2) == 3

    a4aiui.configure_channel_smoothing(3, 4)
    time.sleep(0.05)
    assert a4aiui.base.read_parameter(3, ParameterNameMap()["SmoothFactor"], 3) == 4

    # reset
    a4aiui.configure_channel_smoothing(0, 5)
    a4aiui.configure_channel_smoothing(1, 5)
    a4aiui.configure_channel_smoothing(2, 5)
    a4aiui.configure_channel_smoothing(3, 5)


def test_4AiUI_configures_linear_scaling(test_cpxap):
    a4aiui = test_cpxap.modules[3]
    assert isinstance(a4aiui, CpxAp4AiUI)

    a4aiui.configure_linear_scaling(0, True)
    time.sleep(0.05)
    assert (
        a4aiui.base.read_parameter(3, ParameterNameMap()["LinearScalingEnable"], 0)
        is True
    )

    a4aiui.configure_linear_scaling(1, False)
    time.sleep(0.05)
    assert (
        a4aiui.base.read_parameter(3, ParameterNameMap()["LinearScalingEnable"], 1)
        is False
    )

    a4aiui.configure_linear_scaling(2, True)
    time.sleep(0.05)
    assert (
        a4aiui.base.read_parameter(3, ParameterNameMap()["LinearScalingEnable"], 2)
        is True
    )

    a4aiui.configure_linear_scaling(3, False)
    time.sleep(0.05)
    assert (
        a4aiui.base.read_parameter(3, ParameterNameMap()["LinearScalingEnable"], 3)
        is False
    )

    # reset
    a4aiui.configure_linear_scaling(0, False)
    a4aiui.configure_linear_scaling(1, False)
    a4aiui.configure_linear_scaling(2, False)
    a4aiui.configure_linear_scaling(3, False)


def test_4AiUI_configures_channel_limits(test_cpxap):
    a4aiui = test_cpxap.modules[3]
    assert isinstance(a4aiui, CpxAp4AiUI)

    a4aiui.configure_channel_limits(0, upper=1111, lower=-1111)
    time.sleep(0.05)
    assert (
        a4aiui.base.read_parameter(3, ParameterNameMap()["UpperThresholdValue"], 0)
        == 1111
    )
    assert (
        a4aiui.base.read_parameter(3, ParameterNameMap()["LowerThresholdValue"], 0)
        == -1111
    )

    a4aiui.configure_channel_limits(1, upper=2222, lower=-2222)
    time.sleep(0.05)
    assert (
        a4aiui.base.read_parameter(3, ParameterNameMap()["UpperThresholdValue"], 1)
        == 2222
    )
    assert (
        a4aiui.base.read_parameter(3, ParameterNameMap()["LowerThresholdValue"], 1)
        == -2222
    )

    a4aiui.configure_channel_limits(2, upper=3333, lower=-3333)
    time.sleep(0.05)
    assert (
        a4aiui.base.read_parameter(3, ParameterNameMap()["UpperThresholdValue"], 2)
        == 3333
    )
    assert (
        a4aiui.base.read_parameter(3, ParameterNameMap()["LowerThresholdValue"], 2)
        == -3333
    )

    a4aiui.configure_channel_limits(3, upper=4444, lower=-4444)
    time.sleep(0.05)
    assert (
        a4aiui.base.read_parameter(3, ParameterNameMap()["UpperThresholdValue"], 3)
        == 4444
    )
    assert (
        a4aiui.base.read_parameter(3, ParameterNameMap()["LowerThresholdValue"], 3)
        == -4444
    )

    # reset
    a4aiui.configure_channel_limits(0, upper=32767, lower=-32768)
    a4aiui.configure_channel_limits(1, upper=32767, lower=-32768)
    a4aiui.configure_channel_limits(2, upper=32767, lower=-32768)
    a4aiui.configure_channel_limits(3, upper=32767, lower=-32768)


def test_4Di4Do_configures(test_cpxap):
    a4di4do = test_cpxap.modules[2]
    assert isinstance(a4di4do, CpxAp4Di4Do)
    time.sleep(0.05)

    a4di4do.configure_debounce_time(3)
    time.sleep(0.05)
    assert a4di4do.base.read_parameter(2, ParameterNameMap()["InputDebounceTime"]) == 3

    a4di4do.configure_monitoring_load_supply(2)
    time.sleep(0.05)
    assert (
        a4di4do.base.read_parameter(2, ParameterNameMap()["LoadSupplyDiagSetup"]) == 2
    )

    a4di4do.configure_behaviour_in_fail_state(1)
    time.sleep(0.05)
    assert a4di4do.base.read_parameter(2, ParameterNameMap()["FailStateBehaviour"]) == 1

    time.sleep(0.05)
    # reset to default
    a4di4do.configure_debounce_time(1)
    time.sleep(0.05)
    a4di4do.configure_monitoring_load_supply(1)
    time.sleep(0.05)
    a4di4do.configure_behaviour_in_fail_state(0)


def test_getter(test_cpxap):
    a8di = test_cpxap.modules[1]
    a4di4do = test_cpxap.modules[2]
    a4ai = test_cpxap.modules[3]

    assert a8di[0] == a8di.read_channel(0)
    assert a4di4do[0] == a4di4do.read_channel(0)
    assert a4di4do[4] == a4di4do.read_channel(4)
    assert a4ai[0] == a4ai.read_channel(0)


def test_setter(test_cpxap):
    a4di4do = test_cpxap.modules[2]

    a4di4do[0] = True
    time.sleep(0.05)
    # read back the first output channel (it's on index 4)
    assert a4di4do[4] is True

    a4di4do[0] = False
    time.sleep(0.05)
    # read back the first output channel (it's on index 4)
    assert a4di4do[4] is False


def test_read_ap_parameter(test_cpxap):
    info = test_cpxap.modules[1].information
    ap = test_cpxap.modules[1].read_ap_parameter()
    assert ap.module_code == info.module_code

    info = test_cpxap.modules[2].information
    ap = test_cpxap.modules[2].read_ap_parameter()
    assert ap.module_code == info.module_code

    info = test_cpxap.modules[3].information
    ap = test_cpxap.modules[3].read_ap_parameter()
    assert ap.module_code == info.module_code

    info = test_cpxap.modules[4].information
    ap = test_cpxap.modules[4].read_ap_parameter()
    assert ap.module_code == info.module_code


def test_4iol_sdas(test_cpxap):
    a4iol = test_cpxap.modules[4]
    assert isinstance(a4iol, CpxAp4Iol)
    time.sleep(0.05)

    a4iol.configure_port_mode(2, channel=0)

    time.sleep(0.05)

    # example SDAS-MHS on port 0
    param = a4iol.read_fieldbus_parameters()
    assert param[0]["Port status information"] == "OPERATE"

    sdas_data = a4iol.read_channel(0)
    assert len(sdas_data) == 2

    process_data = int.from_bytes(sdas_data, byteorder="big")

    ssc1 = bool(process_data & 0x1)
    ssc2 = bool(process_data & 0x2)
    ssc3 = bool(process_data & 0x4)
    ssc4 = bool(process_data & 0x8)
    pdv = (process_data & 0xFFF0) >> 4

    assert 0 <= pdv <= 4095

    assert a4iol[0] == a4iol.read_channel(0)


def test_4iol_sdas_full(test_cpxap):
    a4iol = test_cpxap.modules[4]
    assert isinstance(a4iol, CpxAp4Iol)
    time.sleep(0.05)

    a4iol.configure_port_mode(2, channel=0)

    time.sleep(0.05)

    # example SDAS-MHS on port 0
    param = a4iol.read_fieldbus_parameters()
    assert param[0]["Port status information"] == "OPERATE"

    sdas_data = a4iol.read_channel(0, full_size=True)
    assert len(sdas_data) == 8

    sdas_data = sdas_data[:2]  # only two bytes relevant

    process_data = int.from_bytes(sdas_data, byteorder="big")

    ssc1 = bool(process_data & 0x1)
    ssc2 = bool(process_data & 0x2)
    ssc3 = bool(process_data & 0x4)
    ssc4 = bool(process_data & 0x8)
    pdv = (process_data & 0xFFF0) >> 4

    assert 0 <= pdv <= 4095

    assert a4iol[0] == a4iol.read_channel(0)


def test_4iol_ehps(test_cpxap):
    a4iol = test_cpxap.modules[4]
    assert isinstance(a4iol, CpxAp4Iol)
    time.sleep(0.05)

    def read_process_data_in(module, channel):
        # ehps provides 3 x 16bit "process data in".
        data = module.read_channel(channel)
        # unpack it to 3x 16 bit uint
        ehps_data = struct.unpack(">HHH", data)

        process_data_in = {}

        process_data_in["Error"] = bool((ehps_data[0] >> 15) & 1)
        process_data_in["DirectionCloseFlag"] = bool((ehps_data[0] >> 14) & 1)
        process_data_in["DirectionOpenFlag"] = bool((ehps_data[0] >> 13) & 1)
        process_data_in["LatchDataOk"] = bool((ehps_data[0] >> 12) & 1)
        process_data_in["UndefinedPositionFlag"] = bool((ehps_data[0] >> 11) & 1)
        process_data_in["ClosedPositionFlag"] = bool((ehps_data[0] >> 10) & 1)
        process_data_in["GrippedPositionFlag"] = bool((ehps_data[0] >> 9) & 1)
        process_data_in["OpenedPositionFlag"] = bool((ehps_data[0] >> 8) & 1)

        process_data_in["Ready"] = bool((ehps_data[0] >> 6) & 1)

        process_data_in["ErrorNumber"] = ehps_data[1]
        process_data_in["ActualPosition"] = ehps_data[2]

        return process_data_in

    # example EHPS-20-A-LK on port 1
    ehps_channel = 1
    a4iol.configure_port_mode(PortMode.IOL_AUTOSTART, channel=ehps_channel)

    # wait for operate
    param = a4iol.read_fieldbus_parameters()
    while param[ehps_channel]["Port status information"] != "OPERATE":
        param = a4iol.read_fieldbus_parameters()

    # wait for ready
    process_data_in = read_process_data_in(a4iol, ehps_channel)
    while not process_data_in["Ready"]:
        process_data_in = read_process_data_in(a4iol, ehps_channel)

    # demo of process data out
    control_word_msb = 0x00
    control_word_lsb = 0x01  # latch
    gripping_mode = 0x46  # universal
    workpiece_no = 0x00
    gripping_position = 0x03E8
    gripping_force = 0x03  # ca. 85%
    gripping_tolerance = 0x0A

    data = [
        control_word_lsb + (control_word_msb << 8),
        workpiece_no + (gripping_mode << 8),
        gripping_position,
        gripping_tolerance + (gripping_force << 8),
    ]

    # init
    # this pack is not good, just for testing I can use legacy code
    process_data_out = struct.pack(">HHHH", *data)
    a4iol.write_channel(ehps_channel, process_data_out)
    time.sleep(0.05)

    # Open command: 0x0100
    data[0] = 0x0100
    process_data_out = struct.pack(">HHHH", *data)
    a4iol.write_channel(ehps_channel, process_data_out)

    while not process_data_in["OpenedPositionFlag"]:
        process_data_in = read_process_data_in(a4iol, ehps_channel)
        time.sleep(0.05)

    # Close command 0x 0200
    data[0] = 0x0200
    process_data_out = struct.pack(">HHHH", *data)
    a4iol.write_channel(ehps_channel, process_data_out)

    while not process_data_in["ClosedPositionFlag"]:
        process_data_in = read_process_data_in(a4iol, ehps_channel)
        time.sleep(0.05)

    assert process_data_in["Error"] is False
    assert process_data_in["ClosedPositionFlag"] is True
    assert process_data_in["OpenedPositionFlag"] is False

    a4iol.configure_port_mode(PortMode.DEACTIVATED, channel=ehps_channel)
    # wait for inactive
    param = a4iol.read_fieldbus_parameters()
    while param[ehps_channel]["Port status information"] != "DEACTIVATED":
        param = a4iol.read_fieldbus_parameters()


def test_4iol_ethrottle(test_cpxap):
    a4iol = test_cpxap.modules[4]
    assert isinstance(a4iol, CpxAp4Iol)

    def read_process_data_in(module, channel):
        data = module.read_channel(channel)
        # register order is [msb, ... , ... , lsb]
        # this unpack is not good, just for testing I can use legacy code
        data = struct.unpack(">Q", data)[0]
        process_input_data = {
            "Actual Position": data,
            "Homing Valid": bool(data & 0b1000),
            "Motion Complete": bool(data & 0b100),
            "Proximity Switch": bool(data & 0b10),
            "Reduced Speed": bool(data & 0b1000),
        }
        return process_input_data

    ethrottle_channel = 2

    a4iol.configure_port_mode(2, channel=ethrottle_channel)

    time.sleep(0.05)

    param = a4iol.read_fieldbus_parameters()
    assert param[ethrottle_channel]["Port status information"] == "OPERATE"

    process_input_data = read_process_data_in(a4iol, ethrottle_channel)

    if not process_input_data["Homing Valid"]:
        process_output_data = [1]
        process_output_data = struct.pack(">Q", *process_output_data)
        a4iol.write_channel(ethrottle_channel, process_output_data)

        while not process_input_data["Homing Valid"]:
            process_input_data = read_process_data_in(a4iol, ethrottle_channel)

    process_output_data = [0xF00]  # setpoint 0xF00
    process_output_data = struct.pack(">Q", *process_output_data)
    a4iol.write_channel(ethrottle_channel, process_output_data)

    time.sleep(0.1)

    while not process_input_data["Motion Complete"]:
        process_input_data = read_process_data_in(a4iol, ethrottle_channel)


def test_4iol_ethrottle_isdu_read(test_cpxap):
    a4iol = test_cpxap.modules[4]
    assert isinstance(a4iol, CpxAp4Iol)
    ethrottle_channel = 2

    assert (a4iol.read_isdu(ethrottle_channel, 16, 0)[:17]) == b"Festo SE & Co. KG"


def test_4iol_ethrottle_isdu_write(test_cpxap):
    a4iol = test_cpxap.modules[4]
    assert isinstance(a4iol, CpxAp4Iol)
    ethrottle_channel = 2
    function_tag_idx = 25
    a4iol.write_isdu(b"\x01\x02\x03\x04", ethrottle_channel, function_tag_idx, 0)

    assert (
        a4iol.read_isdu(ethrottle_channel, function_tag_idx, 0)[:4]
        == b"\x01\x02\x03\x04"
    )


def test_read_pqi(test_cpxap):
    a4iol = test_cpxap.modules[4]
    assert isinstance(a4iol, CpxAp4Iol)
    time.sleep(0.05)

    a4iol.configure_port_mode(2, channel=0)
    a4iol.configure_port_mode(0, channel=1)
    time.sleep(0.05)

    pqi = a4iol.read_pqi()
    assert pqi[0]["Port Qualifier"] == "input data is valid"
    assert pqi[1]["Port Qualifier"] == "input data is invalid"


def test_4iol_configure_monitoring_load_supply(test_cpxap):
    a4iol = test_cpxap.modules[4]
    assert isinstance(a4iol, CpxAp4Iol)

    a4iol.configure_monitoring_load_supply(0)
    time.sleep(0.05)
    assert a4iol.base.read_parameter(4, ParameterNameMap()["LoadSupplyDiagSetup"]) == 0

    a4iol.configure_monitoring_load_supply(1)
    time.sleep(0.05)
    assert a4iol.base.read_parameter(4, ParameterNameMap()["LoadSupplyDiagSetup"]) == 1

    a4iol.configure_monitoring_load_supply(2)
    time.sleep(0.05)
    assert a4iol.base.read_parameter(4, ParameterNameMap()["LoadSupplyDiagSetup"]) == 2

    a4iol.configure_monitoring_load_supply(1)


def test_4iol_configure_target_cycle_time(test_cpxap):
    a4iol = test_cpxap.modules[4]
    assert isinstance(a4iol, CpxAp4Iol)

    time.sleep(0.05)
    a4iol.configure_target_cycle_time(16, channel=0)
    time.sleep(0.05)
    assert a4iol.base.read_parameter(4, ParameterNameMap()["NominalCycleTime"], 0) == 16

    a4iol.configure_target_cycle_time(73, channel=[1, 2])
    time.sleep(0.05)
    assert a4iol.base.read_parameter(4, ParameterNameMap()["NominalCycleTime"], 1) == 73
    assert a4iol.base.read_parameter(4, ParameterNameMap()["NominalCycleTime"], 2) == 73

    a4iol.configure_target_cycle_time(158)
    time.sleep(0.05)
    assert (
        a4iol.base.read_parameter(4, ParameterNameMap()["NominalCycleTime"], 0) == 158
    )
    assert (
        a4iol.base.read_parameter(4, ParameterNameMap()["NominalCycleTime"], 1) == 158
    )
    assert (
        a4iol.base.read_parameter(4, ParameterNameMap()["NominalCycleTime"], 2) == 158
    )
    assert (
        a4iol.base.read_parameter(4, ParameterNameMap()["NominalCycleTime"], 3) == 158
    )

    a4iol.configure_target_cycle_time(0)


def test_4iol_configure_device_lost_diagnostics(test_cpxap):
    a4iol = test_cpxap.modules[4]
    assert isinstance(a4iol, CpxAp4Iol)
    time.sleep(0.05)

    a4iol.configure_device_lost_diagnostics(False, channel=0)
    time.sleep(0.05)
    assert (
        a4iol.base.read_parameter(4, ParameterNameMap()["DeviceLostDiagnosisEnable"])
        is False
    )

    a4iol.configure_device_lost_diagnostics(False, channel=[1, 2])
    time.sleep(0.05)
    assert (
        a4iol.base.read_parameter(4, ParameterNameMap()["DeviceLostDiagnosisEnable"], 1)
        is False
    )
    assert (
        a4iol.base.read_parameter(4, ParameterNameMap()["DeviceLostDiagnosisEnable"], 2)
        is False
    )

    a4iol.configure_device_lost_diagnostics(False)
    time.sleep(0.05)
    assert (
        a4iol.base.read_parameter(4, ParameterNameMap()["DeviceLostDiagnosisEnable"], 0)
        is False
    )
    assert (
        a4iol.base.read_parameter(4, ParameterNameMap()["DeviceLostDiagnosisEnable"], 1)
        is False
    )
    assert (
        a4iol.base.read_parameter(4, ParameterNameMap()["DeviceLostDiagnosisEnable"], 2)
        is False
    )
    assert (
        a4iol.base.read_parameter(4, ParameterNameMap()["DeviceLostDiagnosisEnable"], 3)
        is False
    )

    a4iol.configure_device_lost_diagnostics(True)


def test_4iol_configure_port_mode(test_cpxap):
    a4iol = test_cpxap.modules[4]
    assert isinstance(a4iol, CpxAp4Iol)
    time.sleep(0.05)

    a4iol.configure_port_mode(0, channel=0)
    time.sleep(0.05)
    assert a4iol.base.read_parameter(4, ParameterNameMap()["PortMode"], 0) == 0

    a4iol.configure_port_mode(3, channel=[1, 2])
    time.sleep(0.05)
    assert a4iol.base.read_parameter(4, ParameterNameMap()["PortMode"], 1) == 3
    assert a4iol.base.read_parameter(4, ParameterNameMap()["PortMode"], 2) == 3

    a4iol.configure_port_mode(97)
    time.sleep(0.05)
    assert a4iol.base.read_parameter(4, ParameterNameMap()["PortMode"], 0) == 97
    assert a4iol.base.read_parameter(4, ParameterNameMap()["PortMode"], 1) == 97
    assert a4iol.base.read_parameter(4, ParameterNameMap()["PortMode"], 2) == 97
    assert a4iol.base.read_parameter(4, ParameterNameMap()["PortMode"], 3) == 97

    a4iol.configure_port_mode(0)


def test_4iol_configure_review_and_backup(test_cpxap):
    a4iol = test_cpxap.modules[4]
    assert isinstance(a4iol, CpxAp4Iol)
    time.sleep(0.05)

    a4iol.configure_review_and_backup(1, channel=0)
    time.sleep(0.05)
    assert (
        a4iol.base.read_parameter(4, ParameterNameMap()["ValidationAndBackup"], 0) == 1
    )

    a4iol.configure_review_and_backup(2, channel=[1, 2])
    time.sleep(0.05)
    assert (
        a4iol.base.read_parameter(4, ParameterNameMap()["ValidationAndBackup"], 1) == 2
    )
    assert (
        a4iol.base.read_parameter(4, ParameterNameMap()["ValidationAndBackup"], 2) == 2
    )

    a4iol.configure_review_and_backup(3)
    time.sleep(0.05)
    assert (
        a4iol.base.read_parameter(4, ParameterNameMap()["ValidationAndBackup"], 0) == 3
    )
    assert (
        a4iol.base.read_parameter(4, ParameterNameMap()["ValidationAndBackup"], 1) == 3
    )
    assert (
        a4iol.base.read_parameter(4, ParameterNameMap()["ValidationAndBackup"], 2) == 3
    )
    assert (
        a4iol.base.read_parameter(4, ParameterNameMap()["ValidationAndBackup"], 3) == 3
    )

    a4iol.configure_review_and_backup(0)


def test_4iol_configure_target_vendor_id(test_cpxap):
    a4iol = test_cpxap.modules[4]
    assert isinstance(a4iol, CpxAp4Iol)
    time.sleep(0.05)

    a4iol.configure_target_vendor_id(1, channel=0)
    time.sleep(0.05)
    a4iol.configure_port_mode(1, channel=0)
    time.sleep(0.05)
    assert a4iol.base.read_parameter(4, ParameterNameMap()["NominalVendorId"], 0) == 1

    a4iol.configure_target_vendor_id(2, channel=[1, 2])
    a4iol.configure_port_mode(1, channel=[1, 2])
    time.sleep(0.05)
    assert a4iol.base.read_parameter(4, ParameterNameMap()["NominalVendorId"], 1) == 2
    assert a4iol.base.read_parameter(4, ParameterNameMap()["NominalVendorId"], 2) == 2

    a4iol.configure_target_vendor_id(3)
    a4iol.configure_port_mode(1)
    time.sleep(0.05)
    assert a4iol.base.read_parameter(4, ParameterNameMap()["NominalVendorId"], 0) == 3
    assert a4iol.base.read_parameter(4, ParameterNameMap()["NominalVendorId"], 1) == 3
    assert a4iol.base.read_parameter(4, ParameterNameMap()["NominalVendorId"], 2) == 3
    assert a4iol.base.read_parameter(4, ParameterNameMap()["NominalVendorId"], 3) == 3

    a4iol.configure_target_vendor_id(0)
    a4iol.configure_port_mode(0)


def test_4iol_configure_setpoint_device_id(test_cpxap):
    a4iol = test_cpxap.modules[4]
    assert isinstance(a4iol, CpxAp4Iol)
    time.sleep(0.05)

    a4iol.configure_setpoint_device_id(1, channel=0)
    time.sleep(0.05)
    a4iol.configure_port_mode(1, channel=0)
    time.sleep(0.05)
    assert a4iol.base.read_parameter(4, ParameterNameMap()["NominalDeviceId"], 0) == 1

    a4iol.configure_setpoint_device_id(2, channel=[1, 2])
    time.sleep(0.05)
    a4iol.configure_port_mode(1, channel=[1, 2])
    time.sleep(0.05)
    assert a4iol.base.read_parameter(4, ParameterNameMap()["NominalDeviceId"], 1) == 2
    assert a4iol.base.read_parameter(4, ParameterNameMap()["NominalDeviceId"], 2) == 2

    a4iol.configure_setpoint_device_id(3)
    time.sleep(0.05)
    a4iol.configure_port_mode(1)
    time.sleep(0.05)
    assert a4iol.base.read_parameter(4, ParameterNameMap()["NominalDeviceId"], 0) == 3
    assert a4iol.base.read_parameter(4, ParameterNameMap()["NominalDeviceId"], 1) == 3
    assert a4iol.base.read_parameter(4, ParameterNameMap()["NominalDeviceId"], 2) == 3
    assert a4iol.base.read_parameter(4, ParameterNameMap()["NominalDeviceId"], 3) == 3

    a4iol.configure_setpoint_device_id(0)
    time.sleep(0.05)
    a4iol.configure_port_mode(0)


def test_vabx_configures(test_cpxap):
    "test configure functions of vabx"
    POSITION = 5
    vabx = test_cpxap.modules[POSITION]

    vabx.configure_diagnosis_for_defect_valve(False)
    time.sleep(0.05)
    assert (
        vabx.base.read_parameter(POSITION, cpx_ap_parameters.VALVE_DEFECT_DIAG_ENABLE)
        == 0
    )

    vabx.configure_monitoring_load_supply(2)
    time.sleep(0.05)
    assert (
        vabx.base.read_parameter(POSITION, cpx_ap_parameters.LOAD_SUPPLY_DIAG_SETUP)
        == 2
    )

    vabx.configure_behaviour_in_fail_state(1)
    time.sleep(0.05)
    assert (
        vabx.base.read_parameter(POSITION, cpx_ap_parameters.FAIL_STATE_BEHAVIOUR) == 1
    )

    time.sleep(0.05)
    # reset to default
    vabx.configure_diagnosis_for_defect_valve(True)
    time.sleep(0.05)
    vabx.configure_monitoring_load_supply(1)
    time.sleep(0.05)
    vabx.configure_behaviour_in_fail_state(0)


def test_vabx_configures_enums(test_cpxap):
    "test configure functions of vabx"
    POSITION = 5
    vabx = test_cpxap.modules[POSITION]

    vabx.configure_diagnosis_for_defect_valve(False)
    time.sleep(0.05)
    assert (
        vabx.base.read_parameter(POSITION, cpx_ap_parameters.VALVE_DEFECT_DIAG_ENABLE)
        == 0
    )

    vabx.configure_monitoring_load_supply(LoadSupply.ACTIVE)
    time.sleep(0.05)
    assert (
        vabx.base.read_parameter(POSITION, cpx_ap_parameters.LOAD_SUPPLY_DIAG_SETUP)
        == 2
    )

    vabx.configure_behaviour_in_fail_state(FailState.HOLD_LAST_STATE)
    time.sleep(0.05)
    assert (
        vabx.base.read_parameter(POSITION, cpx_ap_parameters.FAIL_STATE_BEHAVIOUR) == 1
    )

    time.sleep(0.05)
    # reset to default
    vabx.configure_diagnosis_for_defect_valve(True)
    time.sleep(0.05)
    vabx.configure_monitoring_load_supply(LoadSupply.ACTIVE_DIAG_OFF)
    time.sleep(0.05)
    vabx.configure_behaviour_in_fail_state(FailState.RESET_OUTPUTS)<|MERGE_RESOLUTION|>--- conflicted
+++ resolved
@@ -345,12 +345,8 @@
     a4aiui.configure_hysteresis_limit_monitoring(3, 99)
     time.sleep(0.05)
     assert (
-<<<<<<< HEAD
-        a4aiui.base.read_parameter(3, ParameterNameMap()["DiagnosisHysteresis"], 4)
+        a4aiui.base.read_parameter(3, ParameterNameMap()["DiagnosisHysteresis"], 3)
         == 99
-=======
-        a4aiui.base.read_parameter(3, cpx_ap_parameters.DIAGNOSIS_HYSTERESIS, 3) == 99
->>>>>>> 48894971
     )
 
     # reset
