"""Tests for cpx-ap system"""

import time
import struct
import pytest

from cpx_io.utils.logging import Logging
from cpx_io.cpx_system.cpx_ap.cpx_ap import CpxAp
from cpx_io.cpx_system.cpx_ap.cpx_ap_module import CpxApModule
from cpx_io.cpx_system.parameter_mapping import ParameterNameMap

from cpx_io.cpx_system.cpx_ap.apep import CpxApEp
from cpx_io.cpx_system.cpx_ap.ap16di import CpxAp16Di
from cpx_io.cpx_system.cpx_ap.ap12di4do import CpxAp12Di4Do
from cpx_io.cpx_system.cpx_ap.ap8do import CpxAp8Do
from cpx_io.cpx_system.cpx_ap.ap8di import CpxAp8Di
from cpx_io.cpx_system.cpx_ap.ap4iol import CpxAp4Iol
from cpx_io.cpx_system.cpx_ap.vabx_ap import VabxAP
from cpx_io.cpx_system.cpx_ap.vaem_ap import VaemAP
from cpx_io.cpx_system.cpx_ap.vmpal_ap import VmpalAP
<<<<<<< HEAD
from cpx_io.cpx_system.cpx_ap.generic_ap_module import GenericApModule
=======
from cpx_io.cpx_system.cpx_ap.vaba_ap import VabaAP
>>>>>>> f110ff99

from cpx_io.cpx_system.cpx_ap.cpx_ap_enums import (
    ChannelRange,
    CycleTime,
    DebounceTime,
    FailState,
    LoadSupply,
    PortMode,
    ReviewBackup,
    TempUnit,
)


@pytest.fixture(scope="function")
def test_cpxap():
    """test fixture"""
    with CpxAp(ip_address="172.16.1.42") as cpxap:
        yield cpxap


def test_init(test_cpxap):
    "test init"
    assert test_cpxap


def test_module_count(test_cpxap):
    "test module_count"
    assert test_cpxap.read_module_count() == 10


def test_default_timeout(test_cpxap):
    "test timeout"
    reg = test_cpxap.read_reg_data(14000, 2)
    value = int.from_bytes(reg, byteorder="little", signed=False)
    assert value == 100


def test_set_timeout():
    "test timeout"
    with CpxAp(ip_address="172.16.1.41", timeout=0.5) as cpxap:
        reg = cpxap.read_reg_data(14000, 2)
        assert int.from_bytes(reg, byteorder="little", signed=False) == 500


def test_read_module_information(test_cpxap):
    modules = []
    time.sleep(0.05)
    cnt = test_cpxap.read_module_count()
    for i in range(cnt):
        modules.append(test_cpxap.read_module_information(i))
    assert modules[0].module_code in CpxApEp.module_codes


def test_read_diagnostic_status(test_cpxap):

    diagnostics = test_cpxap.read_diagnostic_status()
    assert len(diagnostics) == test_cpxap.read_module_count() + 1
    assert all(isinstance(d, CpxAp.Diagnostics) for d in diagnostics)


def test_module_naming(test_cpxap):
    assert isinstance(test_cpxap.cpxap8di, CpxAp8Di)
    test_cpxap.cpxap8di.name = "test"
    assert test_cpxap.test.read_channel(0) is False


def test_modules(test_cpxap):
    assert isinstance(test_cpxap.modules[0], CpxApEp)
    assert isinstance(test_cpxap.modules[1], CpxAp16Di)
    assert isinstance(test_cpxap.modules[2], CpxAp12Di4Do)
    assert isinstance(test_cpxap.modules[3], CpxAp8Do)
    assert isinstance(test_cpxap.modules[4], CpxAp8Di)
    assert isinstance(test_cpxap.modules[5], CpxAp4Iol)
    assert isinstance(test_cpxap.modules[6], VabxAP)
    assert isinstance(test_cpxap.modules[7], VaemAP)
    assert isinstance(test_cpxap.modules[8], VmpalAP)
    assert isinstance(test_cpxap.modules[9], VabaAP)

    assert all(isinstance(item, CpxApModule) for item in test_cpxap.modules)

    for m in test_cpxap.modules:
        assert m.information.input_size >= 0

    assert test_cpxap.modules[0].information.module_code in CpxApEp.module_codes
    assert test_cpxap.modules[0].position == 0

    assert test_cpxap.modules[1].information.module_code in CpxAp16Di.module_codes
    assert test_cpxap.modules[1].position == 1

    assert test_cpxap.modules[2].information.module_code in CpxAp12Di4Do.module_codes
    assert test_cpxap.modules[2].position == 2

    assert test_cpxap.modules[3].information.module_code in CpxAp8Do.module_codes
    assert test_cpxap.modules[3].position == 3

    assert test_cpxap.modules[4].information.module_code in CpxAp8Di.module_codes
    assert test_cpxap.modules[4].position == 4

    assert test_cpxap.modules[5].information.module_code in CpxAp4Iol.module_codes
    assert test_cpxap.modules[5].position == 5

    assert test_cpxap.modules[6].information.module_code in VabxAP.module_codes
    assert test_cpxap.modules[6].position == 6

    assert test_cpxap.modules[7].information.module_code in VaemAP.module_codes
    assert test_cpxap.modules[7].position == 7

    assert test_cpxap.modules[8].information.module_code in VmpalAP.module_codes
    assert test_cpxap.modules[8].position == 8

    assert test_cpxap.modules[9].information.module_code in VabaAP.module_codes
    assert test_cpxap.modules[9].position == 9

    assert test_cpxap.modules[0].output_register is None  # EP
    assert test_cpxap.modules[1].output_register == 0  # 16di
    assert test_cpxap.modules[2].output_register == 0  # 12DiDo, adds 1
    assert test_cpxap.modules[3].output_register == 1  # 8Do, adds 1
    assert test_cpxap.modules[4].output_register == 2  # 8Di
    assert test_cpxap.modules[5].output_register == 2  # 4Iol
    assert test_cpxap.modules[6].output_register == 18  # Vabx
    assert test_cpxap.modules[7].output_register == 20  # Vaem
    assert test_cpxap.modules[8].output_register == 22  # Vmpal
    assert test_cpxap.modules[9].output_register == 24  # Vaba

    assert test_cpxap.modules[0].input_register is None  # EP
    assert test_cpxap.modules[1].input_register == 5000  # 16Di, adds 1
    assert test_cpxap.modules[2].input_register == 5001  # 12DiDo, adds 1
    assert test_cpxap.modules[3].input_register == 5002  # 8Do
    assert test_cpxap.modules[4].input_register == 5002  # 8Di, adds 1
    assert test_cpxap.modules[5].input_register == 5003  # 4Iol
    assert test_cpxap.modules[6].input_register == 5021  # Vabx
    assert test_cpxap.modules[7].input_register == 5021  # Vaem
    assert test_cpxap.modules[8].input_register == 5021  # Vmpal
    assert test_cpxap.modules[9].input_register == 5021  # Vaba


def test_16Di(test_cpxap):
    assert test_cpxap.modules[1].read_channels() == [False] * 16


def test_16Di_configure(test_cpxap):
    test_cpxap.modules[1].configure_debounce_time(1)

def test_generic12Di4Do(test_cpxap):
    Logging(logging_level="DEBUG")
    test_cpxap.get_module_at_address(2).read_channels()
    test_cpxap.modules[2].read_channels()
    assert isinstance(test_cpxap.modules[2], GenericApModule)
    channels = test_cpxap.genericapmodule.read_channels()

    data = [True, False, True, False]
    test_cpxap.modules[2].write_channels(data)
    time.sleep(0.05)
    channels = test_cpxap.modules[2].read_channels()
    assert channels[:12] == [False] * 12
    assert channels[12:] == data

    pass

def test_12Di4Do(test_cpxap):
    assert test_cpxap.modules[2].read_channels() == [False] * 16

    data = [True, False, True, False]
    test_cpxap.modules[2].write_channels(data)
    time.sleep(0.05)
    assert test_cpxap.modules[2].read_channels()[:12] == [False] * 12
    assert test_cpxap.modules[2].read_channels()[12:] == data

    data = [False, True, False, True]
    test_cpxap.modules[2].write_channels(data)
    time.sleep(0.05)
    assert test_cpxap.modules[2].read_channels()[:12] == [False] * 12
    assert test_cpxap.modules[2].read_channels()[12:] == data

    test_cpxap.modules[2].write_channels([False, False, False, False])

    test_cpxap.modules[2].set_channel(0)
    time.sleep(0.05)
    assert test_cpxap.modules[2].read_channel(0, output_numbering=True) is True
    assert test_cpxap.modules[2].read_channel(12) is True

    test_cpxap.modules[2].clear_channel(0)
    time.sleep(0.05)
    assert test_cpxap.modules[2].read_channel(0, output_numbering=True) is False
    assert test_cpxap.modules[2].read_channel(12) is False

    test_cpxap.modules[2].toggle_channel(0)
    time.sleep(0.05)
    assert test_cpxap.modules[2].read_channel(0, output_numbering=True) is True
    assert test_cpxap.modules[2].read_channel(12) is True

    test_cpxap.modules[2].clear_channel(0)


def test_8do(test_cpxap):
    a8do = test_cpxap.modules[3]
    assert a8do.read_channel(0) is False
    a8do.write_channel(0, True)
    time.sleep(0.05)
    assert a8do.read_channel(0) is True
    a8do.clear_channel(0)
    time.sleep(0.05)
    assert a8do.read_channel(0) is False
    a8do.toggle_channel(0)
    time.sleep(0.05)
    assert a8do.read_channel(0) is True


def test_8di(test_cpxap):
    a8di = test_cpxap.modules[4]
    assert a8di.read_channel(0) is False
    assert a8di.read_channels() == [False] * 8


def test_ep_param_read(test_cpxap):
    ep = test_cpxap.modules[0]
    param = ep.read_parameters()

    assert param.dhcp_enable is False
    assert param.active_ip_address == "172.16.1.42"
    assert param.active_subnet_mask == "255.255.255.0"
    assert param.active_gateway_address == "0.0.0.0"
    assert param.mac_address == "00:0e:f0:8e:ae:9e"
    assert param.setup_monitoring_load_supply == 1


def test_ep_configure(test_cpxap):
    ep = test_cpxap.modules[0]

    ep.configure_monitoring_load_supply(0)
    time.sleep(0.05)
    assert ep.base.read_parameter(0, ParameterNameMap()["LoadSupplyDiagSetup"]) == 0

    ep.configure_monitoring_load_supply(2)
    time.sleep(0.05)
    assert ep.base.read_parameter(0, ParameterNameMap()["LoadSupplyDiagSetup"]) == 2

    ep.configure_monitoring_load_supply(1)
    time.sleep(0.05)
    assert ep.base.read_parameter(0, ParameterNameMap()["LoadSupplyDiagSetup"]) == 1


def test_ep_configure_enum(test_cpxap):
    ep = test_cpxap.modules[0]

    ep.configure_monitoring_load_supply(LoadSupply.INACTIVE)
    time.sleep(0.05)
    assert ep.base.read_parameter(0, ParameterNameMap()["LoadSupplyDiagSetup"]) == 0

    ep.configure_monitoring_load_supply(LoadSupply.ACTIVE)
    time.sleep(0.05)
    assert ep.base.read_parameter(0, ParameterNameMap()["LoadSupplyDiagSetup"]) == 2

    ep.configure_monitoring_load_supply(LoadSupply.ACTIVE_DIAG_OFF)
    time.sleep(0.05)
    assert ep.base.read_parameter(0, ParameterNameMap()["LoadSupplyDiagSetup"]) == 1


def test_12Di4Do_configures(test_cpxap):
    idx = 2
    a12di4do = test_cpxap.modules[idx]
    assert isinstance(a12di4do, CpxAp12Di4Do)
    time.sleep(0.05)

    a12di4do.configure_debounce_time(3)
    time.sleep(0.05)
    assert (
        a12di4do.base.read_parameter(idx, ParameterNameMap()["InputDebounceTime"]) == 3
    )

    a12di4do.configure_monitoring_load_supply(2)
    time.sleep(0.05)
    assert (
        a12di4do.base.read_parameter(idx, ParameterNameMap()["LoadSupplyDiagSetup"])
        == 2
    )

    a12di4do.configure_behaviour_in_fail_state(1)
    time.sleep(0.05)
    assert (
        a12di4do.base.read_parameter(idx, ParameterNameMap()["FailStateBehaviour"]) == 1
    )

    time.sleep(0.05)
    # reset to default
    a12di4do.configure_debounce_time(1)
    time.sleep(0.05)
    a12di4do.configure_monitoring_load_supply(1)
    time.sleep(0.05)
    a12di4do.configure_behaviour_in_fail_state(0)


def test_12Di4Do_configures_enum(test_cpxap):
    idx = 2
    a12di4do = test_cpxap.modules[idx]
    assert isinstance(a12di4do, CpxAp12Di4Do)
    time.sleep(0.05)

    a12di4do.configure_debounce_time(DebounceTime.T_20MS)
    time.sleep(0.05)
    assert (
        a12di4do.base.read_parameter(idx, ParameterNameMap()["InputDebounceTime"]) == 3
    )

    a12di4do.configure_monitoring_load_supply(LoadSupply.ACTIVE)
    time.sleep(0.05)
    assert (
        a12di4do.base.read_parameter(idx, ParameterNameMap()["LoadSupplyDiagSetup"])
        == 2
    )

    a12di4do.configure_behaviour_in_fail_state(FailState.HOLD_LAST_STATE)
    time.sleep(0.05)
    assert (
        a12di4do.base.read_parameter(idx, ParameterNameMap()["FailStateBehaviour"]) == 1
    )

    time.sleep(0.05)
    # reset to default
    a12di4do.configure_debounce_time(DebounceTime.T_3MS)
    time.sleep(0.05)
    a12di4do.configure_monitoring_load_supply(LoadSupply.ACTIVE_DIAG_OFF)
    time.sleep(0.05)
    a12di4do.configure_behaviour_in_fail_state(FailState.RESET_OUTPUTS)


def test_getter(test_cpxap):
    a16di = test_cpxap.modules[1]
    a12di4do = test_cpxap.modules[2]
    a8do = test_cpxap.modules[3]
    a8di = test_cpxap.modules[4]

    assert a16di[0] == a16di.read_channel(0)
    assert a12di4do[0] == a12di4do.read_channel(0)
    assert a8do[0] == a8do.read_channel(0)
    assert a8di[0] == a8di.read_channel(0)


def test_setter(test_cpxap):
    a12di4do = test_cpxap.modules[2]
    a8do = test_cpxap.modules[3]

    a12di4do[0] = True
    time.sleep(0.05)
    # read back the first output channel (it's on index 12)
    assert a12di4do[12] is True

    a8do[0] = True
    time.sleep(0.05)
    assert a8do[0] is True


def test_read_ap_parameter(test_cpxap):
    info = test_cpxap.modules[1].information
    ap = test_cpxap.modules[1].read_ap_parameter()
    assert ap.module_code == info.module_code

    info = test_cpxap.modules[2].information
    ap = test_cpxap.modules[2].read_ap_parameter()
    assert ap.module_code == info.module_code

    info = test_cpxap.modules[3].information
    ap = test_cpxap.modules[3].read_ap_parameter()
    assert ap.module_code == info.module_code

    info = test_cpxap.modules[4].information
    ap = test_cpxap.modules[4].read_ap_parameter()
    assert ap.module_code == info.module_code

    info = test_cpxap.modules[5].information
    ap = test_cpxap.modules[5].read_ap_parameter()
    assert ap.module_code == info.module_code


"""
def test_4iol_sdas(test_cpxap):
    a4iol = test_cpxap.modules[5]
    assert isinstance(a4iol, CpxAp4Iol)
    time.sleep(0.05)

    a4iol.configure_port_mode(2, channel=0)

    time.sleep(0.05)

    # example SDAS-MHS on port 0
    param = a4iol.read_fieldbus_parameters()
    assert param[0]["Port status information"] == "OPERATE"

    sdas_data = a4iol.read_channel(0)
    assert len(sdas_data) == 2

    process_data = int.from_bytes(sdas_data, byteorder="big")

    ssc1 = bool(process_data & 0x1)
    ssc2 = bool(process_data & 0x2)
    ssc3 = bool(process_data & 0x4)
    ssc4 = bool(process_data & 0x8)
    pdv = (process_data & 0xFFF0) >> 4

    assert 0 <= pdv <= 4095

    assert a4iol[0] == a4iol.read_channel(0)


def test_4iol_sdas_enums(test_cpxap):
    a4iol = test_cpxap.modules[5]
    assert isinstance(a4iol, CpxAp4Iol)
    time.sleep(0.05)

    a4iol.configure_port_mode(PortMode.IOL_AUTOSTART, channel=0)

    time.sleep(0.05)

    # example SDAS-MHS on port 0
    param = a4iol.read_fieldbus_parameters()
    assert param[0]["Port status information"] == "OPERATE"

    sdas_data = a4iol.read_channel(0)
    assert len(sdas_data) == 2

    process_data = int.from_bytes(sdas_data, byteorder="big")

    ssc1 = bool(process_data & 0x1)
    ssc2 = bool(process_data & 0x2)
    ssc3 = bool(process_data & 0x4)
    ssc4 = bool(process_data & 0x8)
    pdv = (process_data & 0xFFF0) >> 4

    assert 0 <= pdv <= 4095

    assert a4iol[0] == a4iol.read_channel(0)


def test_4iol_sdas_full(test_cpxap):
    a4iol = test_cpxap.modules[5]
    assert isinstance(a4iol, CpxAp4Iol)
    time.sleep(0.05)

    a4iol.configure_port_mode(2, channel=0)

    time.sleep(0.05)

    # example SDAS-MHS on port 0
    param = a4iol.read_fieldbus_parameters()
    assert param[0]["Port status information"] == "OPERATE"

    sdas_data = a4iol.read_channel(0, full_size=True)
    assert len(sdas_data) == 8

    sdas_data = sdas_data[:2]  # only two bytes relevant

    process_data = int.from_bytes(sdas_data, byteorder="big")

    ssc1 = bool(process_data & 0x1)
    ssc2 = bool(process_data & 0x2)
    ssc3 = bool(process_data & 0x4)
    ssc4 = bool(process_data & 0x8)
    pdv = (process_data & 0xFFF0) >> 4

    assert 0 <= pdv <= 4095

    assert a4iol[0] == a4iol.read_channel(0)


def test_4iol_ehps(test_cpxap):
    a4iol = test_cpxap.modules[5]
    assert isinstance(a4iol, CpxAp4Iol)
    time.sleep(0.05)

    def read_process_data_in(module, channel):
        # ehps provides 3 x 16bit "process data in".
        data = module.read_channel(channel)
        # unpack it to 3x 16 bit uint
        ehps_data = struct.unpack(">HHH", data)

        process_data_in = {}

        process_data_in["Error"] = bool((ehps_data[0] >> 15) & 1)
        process_data_in["DirectionCloseFlag"] = bool((ehps_data[0] >> 14) & 1)
        process_data_in["DirectionOpenFlag"] = bool((ehps_data[0] >> 13) & 1)
        process_data_in["LatchDataOk"] = bool((ehps_data[0] >> 12) & 1)
        process_data_in["UndefinedPositionFlag"] = bool((ehps_data[0] >> 11) & 1)
        process_data_in["ClosedPositionFlag"] = bool((ehps_data[0] >> 10) & 1)
        process_data_in["GrippedPositionFlag"] = bool((ehps_data[0] >> 9) & 1)
        process_data_in["OpenedPositionFlag"] = bool((ehps_data[0] >> 8) & 1)

        process_data_in["Ready"] = bool((ehps_data[0] >> 6) & 1)

        process_data_in["ErrorNumber"] = ehps_data[1]
        process_data_in["ActualPosition"] = ehps_data[2]

        return process_data_in

    # example EHPS-20-A-LK on port 1
    ehps_channel = 1
    a4iol.configure_port_mode(2, channel=ehps_channel)

    time.sleep(0.05)

    param = a4iol.read_fieldbus_parameters()
    assert param[ehps_channel]["Port status information"] == "OPERATE"

    process_data_in = read_process_data_in(a4iol, ehps_channel)
    assert process_data_in["Ready"] is True

    # demo of process data out
    control_word_msb = 0x00
    control_word_lsb = 0x01  # latch
    gripping_mode = 0x46  # universal
    workpiece_no = 0x00
    gripping_position = 0x03E8
    gripping_force = 0x03  # ca. 85%
    gripping_tolerance = 0x0A

    data = [
        control_word_lsb + (control_word_msb << 8),
        workpiece_no + (gripping_mode << 8),
        gripping_position,
        gripping_tolerance + (gripping_force << 8),
    ]

    # init
    # this pack is not good, just for testing I can use legacy code
    process_data_out = struct.pack(">HHHH", *data)
    a4iol.write_channel(ehps_channel, process_data_out)
    time.sleep(0.05)

    # Open command: 0x0100
    data[0] = 0x0100
    process_data_out = struct.pack(">HHHH", *data)
    a4iol.write_channel(ehps_channel, process_data_out)

    while not process_data_in["OpenedPositionFlag"]:
        process_data_in = read_process_data_in(a4iol, ehps_channel)
        time.sleep(0.05)

    # Close command 0x 0200
    data[0] = 0x0200
    process_data_out = struct.pack(">HHHH", *data)
    a4iol.write_channel(ehps_channel, process_data_out)

    while not process_data_in["ClosedPositionFlag"]:
        process_data_in = read_process_data_in(a4iol, ehps_channel)
        time.sleep(0.05)

    assert process_data_in["Error"] is False
    assert process_data_in["ClosedPositionFlag"] is True
    assert process_data_in["OpenedPositionFlag"] is False


def test_4iol_ethrottle(test_cpxap):
    a4iol = test_cpxap.modules[5]
    assert isinstance(a4iol, CpxAp4Iol)

    def read_process_data_in(module, channel):
        data = module.read_channel(channel)
        # register order is [msb, ... , ... , lsb]
        # this unpack is not good, just for testing I can use legacy code
        data = struct.unpack(">Q", data)[0]
        process_input_data = {
            "Actual Position": data,
            "Homing Valid": bool(data & 0b1000),
            "Motion Complete": bool(data & 0b100),
            "Proximity Switch": bool(data & 0b10),
            "Reduced Speed": bool(data & 0b1000),
        }
        return process_input_data

    ethrottle_channel = 2

    a4iol.configure_port_mode(2, channel=ethrottle_channel)

    time.sleep(0.05)

    param = a4iol.read_fieldbus_parameters()
    assert param[ethrottle_channel]["Port status information"] == "OPERATE"

    process_input_data = read_process_data_in(a4iol, ethrottle_channel)

    if not process_input_data["Homing Valid"]:
        process_output_data = [1]
        process_output_data = struct.pack(">Q", *process_output_data)
        a4iol.write_channel(ethrottle_channel, process_output_data)

        while not process_input_data["Homing Valid"]:
            process_input_data = read_process_data_in(a4iol, ethrottle_channel)

    process_output_data = [0xF00]  # setpoint 0xF00
    process_output_data = struct.pack(">Q", *process_output_data)
    a4iol.write_channel(ethrottle_channel, process_output_data)

    time.sleep(0.1)

    while not process_input_data["Motion Complete"]:
        process_input_data = read_process_data_in(a4iol, ethrottle_channel)


def test_4iol_ethrottle_isdu_read(test_cpxap):
    a4iol = test_cpxap.modules[5]
    assert isinstance(a4iol, CpxAp4Iol)
    ethrottle_channel = 2
    time.sleep(0.05)
    a4iol.configure_port_mode(2, ethrottle_channel)
    time.sleep(0.05)

    assert a4iol.read_isdu(ethrottle_channel, 16, 0)[:17] == b"Festo SE & Co. KG"


def test_4iol_ethrottle_isdu_write(test_cpxap):
    a4iol = test_cpxap.modules[5]
    assert isinstance(a4iol, CpxAp4Iol)
    ethrottle_channel = 2
    function_tag_idx = 25
    a4iol.write_isdu(b"\x01\x02\x03\x04", ethrottle_channel, function_tag_idx, 0)

    assert (
        a4iol.read_isdu(ethrottle_channel, function_tag_idx, 0)[:4]
        == b"\x01\x02\x03\x04"
    )

"""


def test_4iol_configure_monitoring_load_supply(test_cpxap):
    a4iol = test_cpxap.modules[5]
    assert isinstance(a4iol, CpxAp4Iol)

    a4iol.configure_monitoring_load_supply(0)
    time.sleep(0.05)
    assert a4iol.base.read_parameter(5, ParameterNameMap()["LoadSupplyDiagSetup"]) == 0

    a4iol.configure_monitoring_load_supply(1)
    time.sleep(0.05)
    assert a4iol.base.read_parameter(5, ParameterNameMap()["LoadSupplyDiagSetup"]) == 1

    a4iol.configure_monitoring_load_supply(2)
    time.sleep(0.05)
    assert a4iol.base.read_parameter(5, ParameterNameMap()["LoadSupplyDiagSetup"]) == 2

    a4iol.configure_monitoring_load_supply(1)


def test_4iol_configure_monitoring_load_supply_enums(test_cpxap):
    a4iol = test_cpxap.modules[5]
    assert isinstance(a4iol, CpxAp4Iol)

    a4iol.configure_monitoring_load_supply(LoadSupply.INACTIVE)
    time.sleep(0.05)
    assert a4iol.base.read_parameter(5, ParameterNameMap()["LoadSupplyDiagSetup"]) == 0

    a4iol.configure_monitoring_load_supply(LoadSupply.ACTIVE_DIAG_OFF)
    time.sleep(0.05)
    assert a4iol.base.read_parameter(5, ParameterNameMap()["LoadSupplyDiagSetup"]) == 1

    a4iol.configure_monitoring_load_supply(LoadSupply.ACTIVE)
    time.sleep(0.05)
    assert a4iol.base.read_parameter(5, ParameterNameMap()["LoadSupplyDiagSetup"]) == 2

    a4iol.configure_monitoring_load_supply(LoadSupply.ACTIVE_DIAG_OFF)


def test_4iol_configure_target_cycle_time(test_cpxap):
    a4iol = test_cpxap.modules[5]
    assert isinstance(a4iol, CpxAp4Iol)

    time.sleep(0.05)
    a4iol.configure_target_cycle_time(16, channel=0)
    time.sleep(0.05)
    assert a4iol.base.read_parameter(5, ParameterNameMap()["NominalCycleTime"], 0) == 16

    a4iol.configure_target_cycle_time(73, channel=[1, 2])
    time.sleep(0.05)
    assert a4iol.base.read_parameter(5, ParameterNameMap()["NominalCycleTime"], 1) == 73
    assert a4iol.base.read_parameter(5, ParameterNameMap()["NominalCycleTime"], 2) == 73

    a4iol.configure_target_cycle_time(158)
    time.sleep(0.05)
    assert (
        a4iol.base.read_parameter(5, ParameterNameMap()["NominalCycleTime"], 0) == 158
    )
    assert (
        a4iol.base.read_parameter(5, ParameterNameMap()["NominalCycleTime"], 1) == 158
    )
    assert (
        a4iol.base.read_parameter(5, ParameterNameMap()["NominalCycleTime"], 2) == 158
    )
    assert (
        a4iol.base.read_parameter(5, ParameterNameMap()["NominalCycleTime"], 3) == 158
    )

    a4iol.configure_target_cycle_time(0)


def test_4iol_configure_target_cycle_time_enum(test_cpxap):
    a4iol = test_cpxap.modules[5]
    assert isinstance(a4iol, CpxAp4Iol)

    time.sleep(0.05)
    a4iol.configure_target_cycle_time(CycleTime.T_1600US, channel=0)
    time.sleep(0.05)
    assert a4iol.base.read_parameter(5, ParameterNameMap()["NominalCycleTime"], 0) == 16

    a4iol.configure_target_cycle_time(CycleTime.T_10MS, channel=[1, 2])
    time.sleep(0.05)
    assert a4iol.base.read_parameter(5, ParameterNameMap()["NominalCycleTime"], 1) == 73
    assert a4iol.base.read_parameter(5, ParameterNameMap()["NominalCycleTime"], 2) == 73

    a4iol.configure_target_cycle_time(CycleTime.T_80MS)
    time.sleep(0.05)
    assert (
        a4iol.base.read_parameter(5, ParameterNameMap()["NominalCycleTime"], 0) == 158
    )
    assert (
        a4iol.base.read_parameter(5, ParameterNameMap()["NominalCycleTime"], 1) == 158
    )
    assert (
        a4iol.base.read_parameter(5, ParameterNameMap()["NominalCycleTime"], 2) == 158
    )
    assert (
        a4iol.base.read_parameter(5, ParameterNameMap()["NominalCycleTime"], 3) == 158
    )

    a4iol.configure_target_cycle_time(CycleTime.FAST)


def test_4iol_configure_device_lost_diagnostics(test_cpxap):
    a4iol = test_cpxap.modules[5]
    assert isinstance(a4iol, CpxAp4Iol)
    time.sleep(0.05)

    a4iol.configure_device_lost_diagnostics(False, channel=0)
    time.sleep(0.05)
    assert (
        a4iol.base.read_parameter(5, ParameterNameMap()["DeviceLostDiagnosisEnable"])
        is False
    )

    a4iol.configure_device_lost_diagnostics(False, channel=[1, 2])
    time.sleep(0.05)
    assert (
        a4iol.base.read_parameter(5, ParameterNameMap()["DeviceLostDiagnosisEnable"], 1)
        is False
    )
    assert (
        a4iol.base.read_parameter(5, ParameterNameMap()["DeviceLostDiagnosisEnable"], 2)
        is False
    )

    a4iol.configure_device_lost_diagnostics(False)
    time.sleep(0.05)
    assert (
        a4iol.base.read_parameter(5, ParameterNameMap()["DeviceLostDiagnosisEnable"], 0)
        is False
    )
    assert (
        a4iol.base.read_parameter(5, ParameterNameMap()["DeviceLostDiagnosisEnable"], 1)
        is False
    )
    assert (
        a4iol.base.read_parameter(5, ParameterNameMap()["DeviceLostDiagnosisEnable"], 2)
        is False
    )
    assert (
        a4iol.base.read_parameter(5, ParameterNameMap()["DeviceLostDiagnosisEnable"], 3)
        is False
    )

    a4iol.configure_device_lost_diagnostics(True)


def test_4iol_configure_port_mode(test_cpxap):
    a4iol = test_cpxap.modules[5]
    assert isinstance(a4iol, CpxAp4Iol)
    time.sleep(0.05)

    a4iol.configure_port_mode(0, channel=0)
    time.sleep(0.05)
    assert a4iol.base.read_parameter(5, ParameterNameMap()["PortMode"], 0) == 0

    a4iol.configure_port_mode(3, channel=[1, 2])
    time.sleep(0.05)
    assert a4iol.base.read_parameter(5, ParameterNameMap()["PortMode"], 1) == 3
    assert a4iol.base.read_parameter(5, ParameterNameMap()["PortMode"], 2) == 3

    a4iol.configure_port_mode(97)
    time.sleep(0.05)
    assert a4iol.base.read_parameter(5, ParameterNameMap()["PortMode"], 0) == 97
    assert a4iol.base.read_parameter(5, ParameterNameMap()["PortMode"], 1) == 97
    assert a4iol.base.read_parameter(5, ParameterNameMap()["PortMode"], 2) == 97
    assert a4iol.base.read_parameter(5, ParameterNameMap()["PortMode"], 3) == 97

    a4iol.configure_port_mode(0)


def test_4iol_configure_port_mode_enum(test_cpxap):
    a4iol = test_cpxap.modules[5]
    assert isinstance(a4iol, CpxAp4Iol)
    time.sleep(0.05)

    a4iol.configure_port_mode(PortMode.DEACTIVATED, channel=0)
    time.sleep(0.05)
    assert a4iol.base.read_parameter(5, ParameterNameMap()["PortMode"], 0) == 0

    a4iol.configure_port_mode(PortMode.DI_CQ, channel=[1, 2])
    time.sleep(0.05)
    assert a4iol.base.read_parameter(5, ParameterNameMap()["PortMode"], 1) == 3
    assert a4iol.base.read_parameter(5, ParameterNameMap()["PortMode"], 2) == 3

    a4iol.configure_port_mode(PortMode.PREOPERATE)
    time.sleep(0.05)
    assert a4iol.base.read_parameter(5, ParameterNameMap()["PortMode"], 0) == 97
    assert a4iol.base.read_parameter(5, ParameterNameMap()["PortMode"], 1) == 97
    assert a4iol.base.read_parameter(5, ParameterNameMap()["PortMode"], 2) == 97
    assert a4iol.base.read_parameter(5, ParameterNameMap()["PortMode"], 3) == 97

    a4iol.configure_port_mode(PortMode.DEACTIVATED)


def test_4iol_configure_review_and_backup(test_cpxap):
    a4iol = test_cpxap.modules[5]
    assert isinstance(a4iol, CpxAp4Iol)
    time.sleep(0.05)

    a4iol.configure_review_and_backup(1, channel=0)
    time.sleep(0.05)
    assert (
        a4iol.base.read_parameter(5, ParameterNameMap()["ValidationAndBackup"], 0) == 1
    )

    a4iol.configure_review_and_backup(2, channel=[1, 2])
    time.sleep(0.05)
    assert (
        a4iol.base.read_parameter(5, ParameterNameMap()["ValidationAndBackup"], 1) == 2
    )
    assert (
        a4iol.base.read_parameter(5, ParameterNameMap()["ValidationAndBackup"], 2) == 2
    )

    a4iol.configure_review_and_backup(3)
    time.sleep(0.05)
    assert (
        a4iol.base.read_parameter(5, ParameterNameMap()["ValidationAndBackup"], 0) == 3
    )
    assert (
        a4iol.base.read_parameter(5, ParameterNameMap()["ValidationAndBackup"], 1) == 3
    )
    assert (
        a4iol.base.read_parameter(5, ParameterNameMap()["ValidationAndBackup"], 2) == 3
    )
    assert (
        a4iol.base.read_parameter(5, ParameterNameMap()["ValidationAndBackup"], 3) == 3
    )

    a4iol.configure_review_and_backup(0)


def test_4iol_configure_review_and_backup_enum(test_cpxap):
    a4iol = test_cpxap.modules[5]
    assert isinstance(a4iol, CpxAp4Iol)
    time.sleep(0.05)

    a4iol.configure_review_and_backup(ReviewBackup.COMPATIBLE_V1_0, channel=0)
    time.sleep(0.05)
    assert (
        a4iol.base.read_parameter(5, ParameterNameMap()["ValidationAndBackup"], 0) == 1
    )

    a4iol.configure_review_and_backup(ReviewBackup.COMPATIBLE_V1_1, channel=[1, 2])
    time.sleep(0.05)
    assert (
        a4iol.base.read_parameter(5, ParameterNameMap()["ValidationAndBackup"], 1) == 2
    )
    assert (
        a4iol.base.read_parameter(5, ParameterNameMap()["ValidationAndBackup"], 2) == 2
    )

    a4iol.configure_review_and_backup(ReviewBackup.COMPATIBLE_V1_1_DATA_BACKUP_RESTORE)
    time.sleep(0.05)
    assert (
        a4iol.base.read_parameter(5, ParameterNameMap()["ValidationAndBackup"], 0) == 3
    )
    assert (
        a4iol.base.read_parameter(5, ParameterNameMap()["ValidationAndBackup"], 1) == 3
    )
    assert (
        a4iol.base.read_parameter(5, ParameterNameMap()["ValidationAndBackup"], 2) == 3
    )
    assert (
        a4iol.base.read_parameter(5, ParameterNameMap()["ValidationAndBackup"], 3) == 3
    )

    a4iol.configure_review_and_backup(ReviewBackup.NO_TEST)


def test_4iol_configure_target_vendor_id(test_cpxap):
    a4iol = test_cpxap.modules[5]
    assert isinstance(a4iol, CpxAp4Iol)
    time.sleep(0.05)

    a4iol.configure_target_vendor_id(1, channel=0)
    time.sleep(0.05)
    a4iol.configure_port_mode(1, channel=0)
    time.sleep(0.05)
    assert a4iol.base.read_parameter(5, ParameterNameMap()["NominalVendorID"], 0) == 1

    a4iol.configure_target_vendor_id(2, channel=[1, 2])
    a4iol.configure_port_mode(1, channel=[1, 2])
    time.sleep(0.05)
    assert a4iol.base.read_parameter(5, ParameterNameMap()["NominalVendorID"], 1) == 2
    assert a4iol.base.read_parameter(5, ParameterNameMap()["NominalVendorID"], 2) == 2

    a4iol.configure_target_vendor_id(3)
    a4iol.configure_port_mode(1)
    time.sleep(0.05)
    assert a4iol.base.read_parameter(5, ParameterNameMap()["NominalVendorID"], 0) == 3
    assert a4iol.base.read_parameter(5, ParameterNameMap()["NominalVendorID"], 1) == 3
    assert a4iol.base.read_parameter(5, ParameterNameMap()["NominalVendorID"], 2) == 3
    assert a4iol.base.read_parameter(5, ParameterNameMap()["NominalVendorID"], 3) == 3

    a4iol.configure_target_vendor_id(0)
    a4iol.configure_port_mode(0)


def test_4iol_configure_setpoint_device_id(test_cpxap):

    channel = 2
    position = 5
    a4iol = test_cpxap.modules[position]
    assert isinstance(a4iol, CpxAp4Iol)

    a4iol.configure_port_mode(0)
    time.sleep(0.05)

    a4iol.configure_setpoint_device_id(1, channel=channel)
    time.sleep(0.05)
    a4iol.configure_port_mode(1, channel=channel)
    time.sleep(0.05)
    assert (
        a4iol.base.read_parameter(
            position, ParameterNameMap()["NominalDeviceID"], channel
        )
        == 1
    )

    a4iol.configure_setpoint_device_id(2, channel=[channel])
    time.sleep(0.05)
    a4iol.configure_port_mode(1, channel=[channel])
    time.sleep(0.05)
    assert (
        a4iol.base.read_parameter(
            position, ParameterNameMap()["NominalDeviceID"], channel
        )
        == 2
    )

    a4iol.configure_setpoint_device_id(3)
    time.sleep(0.05)
    a4iol.configure_port_mode(1)
    time.sleep(0.05)
    assert (
        a4iol.base.read_parameter(
            position, ParameterNameMap()["NominalDeviceID"], channel
        )
        == 3
    )

    a4iol.configure_setpoint_device_id(0)
    time.sleep(0.05)
    a4iol.configure_port_mode(0)


def test_vabx_read_channels(test_cpxap):
    "test vabx"
    assert isinstance(test_cpxap.modules[6], VabxAP)
    channels = test_cpxap.modules[6].read_channels()
    assert channels == [False] * 32


def test_vabx_read_channel(test_cpxap):
    "test vabx"
    assert isinstance(test_cpxap.modules[6], VabxAP)
    channels = test_cpxap.modules[6].read_channel(0)
    assert channels is False


def test_vabx_write(test_cpxap):
    "test vabx"
    assert isinstance(test_cpxap.modules[6], VabxAP)
    test_cpxap.modules[6].write_channel(0, True)
    time.sleep(0.05)
    assert test_cpxap.modules[6].read_channel(0) is True
    time.sleep(0.05)
    test_cpxap.modules[6].write_channel(0, False)
    time.sleep(0.05)
    assert test_cpxap.modules[6].read_channel(0) is False


def test_vabx_configures(test_cpxap):
    "test configure functions of vabx"
    POSITION = 6
    vabx = test_cpxap.modules[POSITION]

    vabx.configure_diagnosis_for_defect_valve(False)
    time.sleep(0.05)
    assert (
        vabx.base.read_parameter(POSITION, ParameterNameMap()["ValveDefectDiagEnable"])
        == 0
    )

    vabx.configure_monitoring_load_supply(2)
    time.sleep(0.05)
    assert (
        vabx.base.read_parameter(POSITION, ParameterNameMap()["LoadSupplyDiagSetup"])
        == 2
    )

    vabx.configure_behaviour_in_fail_state(1)
    time.sleep(0.05)
    assert (
        vabx.base.read_parameter(POSITION, ParameterNameMap()["FailStateBehaviour"])
        == 1
    )

    time.sleep(0.05)
    # reset to default
    vabx.configure_diagnosis_for_defect_valve(True)
    time.sleep(0.05)
    vabx.configure_monitoring_load_supply(1)
    time.sleep(0.05)
    vabx.configure_behaviour_in_fail_state(0)


def test_vabx_configures_enums(test_cpxap):
    "test configure functions of vabx"
    POSITION = 6
    vabx = test_cpxap.modules[POSITION]

    vabx.configure_diagnosis_for_defect_valve(False)
    time.sleep(0.05)
    assert (
        vabx.base.read_parameter(POSITION, ParameterNameMap()["ValveDefectDiagEnable"])
        == 0
    )

    vabx.configure_monitoring_load_supply(LoadSupply.ACTIVE)
    time.sleep(0.05)
    assert (
        vabx.base.read_parameter(POSITION, ParameterNameMap()["LoadSupplyDiagSetup"])
        == 2
    )

    vabx.configure_behaviour_in_fail_state(FailState.HOLD_LAST_STATE)
    time.sleep(0.05)
    assert (
        vabx.base.read_parameter(POSITION, ParameterNameMap()["FailStateBehaviour"])
        == 1
    )

    time.sleep(0.05)
    # reset to default
    vabx.configure_diagnosis_for_defect_valve(True)
    time.sleep(0.05)
    vabx.configure_monitoring_load_supply(LoadSupply.ACTIVE_DIAG_OFF)
    time.sleep(0.05)
    vabx.configure_behaviour_in_fail_state(FailState.RESET_OUTPUTS)


def test_vaem_read_channels(test_cpxap):
    "test vaem 24 channel"
    POSITION = 7
    assert isinstance(test_cpxap.modules[POSITION], VaemAP)
    channels = test_cpxap.modules[POSITION].read_channels()
    assert channels == [False] * 24


def test_vaem_read_channel(test_cpxap):
    "test vaem"
    POSITION = 7
    assert isinstance(test_cpxap.modules[POSITION], VaemAP)
    channel = test_cpxap.modules[POSITION].read_channel(0)
    assert channel is False


def test_vaem_write(test_cpxap):
    "test vaem"
    POSITION = 7
    assert isinstance(test_cpxap.modules[POSITION], VaemAP)
    test_cpxap.modules[POSITION].write_channel(0, True)
    time.sleep(0.05)
    assert test_cpxap.modules[POSITION].read_channel(0) is True
    time.sleep(0.05)
    test_cpxap.modules[POSITION].write_channel(0, False)
    time.sleep(0.05)
    assert test_cpxap.modules[POSITION].read_channel(0) is False


def test_vaem_configures(test_cpxap):
    "test configure functions of vaem"
    POSITION = 7
    vabx = test_cpxap.modules[POSITION]

    vabx.configure_monitoring_load_supply(2)
    time.sleep(0.05)
    assert (
        vabx.base.read_parameter(POSITION, ParameterNameMap()["LoadSupplyDiagSetup"])
        == 2
    )

    vabx.configure_behaviour_in_fail_state(1)
    time.sleep(0.05)
    assert (
        vabx.base.read_parameter(POSITION, ParameterNameMap()["FailStateBehaviour"])
        == 1
    )

    time.sleep(0.05)
    # reset to default
    vabx.configure_monitoring_load_supply(1)
    time.sleep(0.05)
    vabx.configure_behaviour_in_fail_state(0)


def test_vaem_configures_enums(test_cpxap):
    "test configure functions of vaem"
    POSITION = 7
    vabx = test_cpxap.modules[POSITION]

    vabx.configure_monitoring_load_supply(LoadSupply.ACTIVE)
    time.sleep(0.05)
    assert (
        vabx.base.read_parameter(POSITION, ParameterNameMap()["LoadSupplyDiagSetup"])
        == 2
    )

    vabx.configure_behaviour_in_fail_state(FailState.HOLD_LAST_STATE)
    time.sleep(0.05)
    assert (
        vabx.base.read_parameter(POSITION, ParameterNameMap()["FailStateBehaviour"])
        == 1
    )

    time.sleep(0.05)
    # reset to default
    vabx.configure_monitoring_load_supply(LoadSupply.ACTIVE_DIAG_OFF)
    time.sleep(0.05)
    vabx.configure_behaviour_in_fail_state(FailState.RESET_OUTPUTS)


def test_vmpal_read_channels(test_cpxap):
    "test vmpal 32 channel"
    POSITION = 8
    assert isinstance(test_cpxap.modules[POSITION], VmpalAP)
    channels = test_cpxap.modules[POSITION].read_channels()
    assert channels == [False] * 32


def test_vmpal_read_channel(test_cpxap):
    "test vmpal"
    POSITION = 8
    assert isinstance(test_cpxap.modules[POSITION], VmpalAP)
    channel = test_cpxap.modules[POSITION].read_channel(0)
    assert channel is False


def test_vmpal_write(test_cpxap):
    "test vmpal"
    POSITION = 8
    assert isinstance(test_cpxap.modules[POSITION], VmpalAP)
    test_cpxap.modules[POSITION].write_channel(0, True)
    time.sleep(0.05)
    assert test_cpxap.modules[POSITION].read_channel(0) is True
    time.sleep(0.05)
    test_cpxap.modules[POSITION].write_channel(0, False)
    time.sleep(0.05)
    assert test_cpxap.modules[POSITION].read_channel(0) is False


def test_vmpal_configures(test_cpxap):
    "test configure functions of vmpal"
    POSITION = 8
    vabx = test_cpxap.modules[POSITION]

    vabx.configure_monitoring_load_supply(2)
    time.sleep(0.05)
    assert (
        vabx.base.read_parameter(POSITION, ParameterNameMap()["LoadSupplyDiagSetup"])
        == 2
    )

    vabx.configure_behaviour_in_fail_state(1)
    time.sleep(0.05)
    assert (
        vabx.base.read_parameter(POSITION, ParameterNameMap()["FailStateBehaviour"])
        == 1
    )

    time.sleep(0.05)
    # reset to default
    vabx.configure_monitoring_load_supply(1)
    time.sleep(0.05)
    vabx.configure_behaviour_in_fail_state(0)


def test_vmpal_configures_enums(test_cpxap):
    "test configure functions of vmpal"
    POSITION = 8
    vabx = test_cpxap.modules[POSITION]

    vabx.configure_monitoring_load_supply(LoadSupply.ACTIVE)
    time.sleep(0.05)
    assert (
        vabx.base.read_parameter(POSITION, ParameterNameMap()["LoadSupplyDiagSetup"])
        == 2
    )

    vabx.configure_behaviour_in_fail_state(FailState.HOLD_LAST_STATE)
    time.sleep(0.05)
    assert (
        vabx.base.read_parameter(POSITION, ParameterNameMap()["FailStateBehaviour"])
        == 1
    )

    time.sleep(0.05)
    # reset to default
    vabx.configure_monitoring_load_supply(LoadSupply.ACTIVE_DIAG_OFF)
    time.sleep(0.05)
    vabx.configure_behaviour_in_fail_state(FailState.RESET_OUTPUTS)


def test_vaba_read_channels(test_cpxap):
    "test vaba 24 channel"
    POSITION = 9
    assert isinstance(test_cpxap.modules[POSITION], VabaAP)
    channels = test_cpxap.modules[POSITION].read_channels()
    assert channels == [False] * 24


def test_vaba_read_channel(test_cpxap):
    "test vaba"
    POSITION = 9
    assert isinstance(test_cpxap.modules[POSITION], VabaAP)
    channel = test_cpxap.modules[POSITION].read_channel(0)
    assert channel is False


def test_vaba_write(test_cpxap):
    "test vaba"
    POSITION = 9
    assert isinstance(test_cpxap.modules[POSITION], VabaAP)
    test_cpxap.modules[POSITION].write_channel(0, True)
    time.sleep(0.05)
    assert test_cpxap.modules[POSITION].read_channel(0) is True
    time.sleep(0.05)
    test_cpxap.modules[POSITION].write_channel(0, False)
    time.sleep(0.05)
    assert test_cpxap.modules[POSITION].read_channel(0) is False


def test_vaba_configures(test_cpxap):
    "test configure functions of vaba"
    POSITION = 9
    vabx = test_cpxap.modules[POSITION]

    vabx.configure_monitoring_load_supply(2)
    time.sleep(0.05)
    assert (
        vabx.base.read_parameter(POSITION, ParameterNameMap()["LoadSupplyDiagSetup"])
        == 2
    )

    vabx.configure_behaviour_in_fail_state(1)
    time.sleep(0.05)
    assert (
        vabx.base.read_parameter(POSITION, ParameterNameMap()["FailStateBehaviour"])
        == 1
    )

    time.sleep(0.05)
    # reset to default
    vabx.configure_monitoring_load_supply(1)
    time.sleep(0.05)
    vabx.configure_behaviour_in_fail_state(0)


def test_vaba_configures_enums(test_cpxap):
    "test configure functions of vaba"
    POSITION = 9
    vabx = test_cpxap.modules[POSITION]

    vabx.configure_monitoring_load_supply(LoadSupply.ACTIVE)
    time.sleep(0.05)
    assert (
        vabx.base.read_parameter(POSITION, ParameterNameMap()["LoadSupplyDiagSetup"])
        == 2
    )

    vabx.configure_behaviour_in_fail_state(FailState.HOLD_LAST_STATE)
    time.sleep(0.05)
    assert (
        vabx.base.read_parameter(POSITION, ParameterNameMap()["FailStateBehaviour"])
        == 1
    )

    time.sleep(0.05)
    # reset to default
    vabx.configure_monitoring_load_supply(LoadSupply.ACTIVE_DIAG_OFF)
    time.sleep(0.05)
    vabx.configure_behaviour_in_fail_state(FailState.RESET_OUTPUTS)<|MERGE_RESOLUTION|>--- conflicted
+++ resolved
@@ -18,11 +18,8 @@
 from cpx_io.cpx_system.cpx_ap.vabx_ap import VabxAP
 from cpx_io.cpx_system.cpx_ap.vaem_ap import VaemAP
 from cpx_io.cpx_system.cpx_ap.vmpal_ap import VmpalAP
-<<<<<<< HEAD
 from cpx_io.cpx_system.cpx_ap.generic_ap_module import GenericApModule
-=======
 from cpx_io.cpx_system.cpx_ap.vaba_ap import VabaAP
->>>>>>> f110ff99
 
 from cpx_io.cpx_system.cpx_ap.cpx_ap_enums import (
     ChannelRange,
@@ -166,6 +163,7 @@
 def test_16Di_configure(test_cpxap):
     test_cpxap.modules[1].configure_debounce_time(1)
 
+
 def test_generic12Di4Do(test_cpxap):
     Logging(logging_level="DEBUG")
     test_cpxap.get_module_at_address(2).read_channels()
@@ -181,6 +179,7 @@
     assert channels[12:] == data
 
     pass
+
 
 def test_12Di4Do(test_cpxap):
     assert test_cpxap.modules[2].read_channels() == [False] * 16
