--- conflicted
+++ resolved
@@ -7,11 +7,8 @@
 ## Unreleased
 
 ### Added
-<<<<<<< HEAD
 - [Minor] Unittests for modules
-=======
 - [Minor] Added pylintrc file to disable f-string highlighting
->>>>>>> 5f700f42
 - [Minor] CPXAP: Added read function for AP parameters
 - [Minor] CPXAP: Functionality for IO-Link module
 - [Minor] CPXE: Added more unittests
@@ -39,11 +36,8 @@
 - [Minor] Reworked CPX-E class structure.
 
 ### Fixed
-<<<<<<< HEAD
 - [Patch] Bugfix in CPX-E-4IOL read/write and configure functions
-=======
 - [Patch] Fixed access to protected members of cpx_base
->>>>>>> 5f700f42
 - [Patch] Bugfixes for IO-Link modules
 - [Patch] Fixed bug in cpx-e-4ai-ui and 4ao configure functions
 - [Patch] Fixed diagnostics function in cpx-e-8do
