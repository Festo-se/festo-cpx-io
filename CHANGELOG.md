--- conflicted
+++ resolved
@@ -55,12 +55,9 @@
 - Reworked CPX-E class structure.
 
 ### Fixed
-<<<<<<< HEAD
 - Bugfix where renaming of modules wouldn't be reflected in base.
-=======
 - Fixed README links
 - Docstrings and Logging
->>>>>>> 59502ab5
 - Bugfix encode_int with data_type "bool"
 - Fixed Example code CPX-E
 - Bugfix CPX-AP Parameter
