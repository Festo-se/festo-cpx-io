# Changelog
All notable changes to this project will be documented in this file.

The format is based on [Keep a Changelog](https://keepachangelog.com/en/1.0.0/),
and this project adheres to [Semantic Versioning](https://semver.org/spec/v2.0.0.html).

## Unreleased
### Added 
<<<<<<< HEAD
- ap_module_builder that configures a generic_ap_module by its apdd
=======
- Added VABA (electric interface for VTSA valve terminal)
- CLI command `parameter` (options `--list` and `--meta`) showing parameter meta data
>>>>>>> f110ff99
- channel_range_check in helpers, now raises IndexError instead of ValueError
- VMPAL Valve Terminal for CPX-AP
- VAEM Valve Terminal for CPX-AP
- Enums for configure functions
- Systemtests for VABX
- Examples for cyclic access with threading
- CpxBase: read_device_info
- CpxApEp: read_diagnostic_status reads Diagnostics for each module
- Unittests for CpxBase
- More examples

### Changed
- Determine parameter ids based on .csv.
- configure functions don't accept strings anymore. Instead use enums from cpx_ap/e_enums
- Moved read_diagnostics_status from CpxApEp to CpxAp
- Renamed ApParameter to ParameterMapItem,
- Renamed ApParameters to ModuleParameters
- ap4iol: code optimization
- CpxE: functions renamed to read_status, read_fault_detection
- CpxBase: now initializes with self.base=None instead of no self.base at all
- CpxAp: Parameter read/write now utilizes multi-register access
- CpxAp4Iol: read_channel now takes "full_size" parameter. Default is now to return the length from the device information (returns only relevant bytes)
- CpxApEP: deleted write_parameters(), added configure_monitoring_load_supply() instead
- Pybodmus Error now raises "ConnectionAbortedError" instead of "ValueError"
- IO-Link modules now read and write bytes objects
- Deleted obsolete cpx-e "read_module_count" function

### Fixed
- 4DI4DO and 12DI4DO modules toggle channel now working as expected
- AP Parameter length register is now interpreted correctly as "in bytes"
- Removed unnecessary validation check in write_parameter_raw
- Many logger.info strings in modules
- Docstring in e4aoui configure_channel_range
- ip-address octetts now in correct order
- Project URLs in pyproject.toml

## v0.2.0 - 26.01.24
### Added
- Added content to README.md
- Added module functions CPX-E/AP
- Handling of naming for more modules of one type (CPX-E and -AP)
- Added warning if cpx-e-ep module is added multiple times
- Added vabx module for vtux access
- ISDU Access for CPX-AP-4IOL
- Added CPX-AP-A modules
- Implemented CPX-E-1CI module
- Unittests for cpxe and cpxap modules
- CpxE and CpxAP: Added `__repr__` function
- CpxE: Added property setter / getter for more modules.
- CpxE: Added access-by-name for modules of CpxE.
- CpxE: Added construction from typecode.
- CpxE: Added property setter for modules.
- CpxE8Do: Added access-by-index-operator to channels
- CpxE: Added CLI for writing and reading values.

### Changed
- Removed timeout and port from CPX-base, implemented timeout for CPX-AP
- changed return value of read function number to int
- Added context manager functionality to cpx base class. Adapted examples to use this context manager.
- Updated modules list so each module can be adressed via the base class

### Fixed
- General Bugfixes

## v0.1.1 - 20.10.23
### Added
- Added deployment to artifactory.

### Fixed
- Fixed CI stages for unit test and linting.

## v0.1.0 - 17.10.23
- Initial release<|MERGE_RESOLUTION|>--- conflicted
+++ resolved
@@ -6,12 +6,9 @@
 
 ## Unreleased
 ### Added 
-<<<<<<< HEAD
 - ap_module_builder that configures a generic_ap_module by its apdd
-=======
 - Added VABA (electric interface for VTSA valve terminal)
 - CLI command `parameter` (options `--list` and `--meta`) showing parameter meta data
->>>>>>> f110ff99
 - channel_range_check in helpers, now raises IndexError instead of ValueError
 - VMPAL Valve Terminal for CPX-AP
 - VAEM Valve Terminal for CPX-AP
