--- conflicted
+++ resolved
@@ -28,13 +28,10 @@
 - CpxE: Added CLI for writing and reading values.
 
 ### Changed
-<<<<<<< HEAD
-- CpxAp4Iol: read_channel now takes "full_size" parameter. Default is now to return the length from the device information (returns only relevant bytes)
-=======
 - CpxE: functions renamed to read_status, read_fault_detection
 - CpxBase: now initializes with self.base=None instead of no self.base at all
 - CpxAp: Parameter read/write now utilizes multi-register access
->>>>>>> ed426814
+- CpxAp4Iol: read_channel now takes "full_size" parameter. Default is now to return the length from the device information (returns only relevant bytes)
 - CpxApEP: deleted write_parameters(), added configure_monitoring_load_supply() instead
 - Pybodmus Error now raises "ConnectionAbortedError" instead of "ValueError"
 - IO-Link modules now read and write bytes objects
